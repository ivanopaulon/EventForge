using EventForge.DTOs.Documents;
using EventForge.DTOs.Products;
using EventForge.DTOs.Warehouse;
using EventForge.Server.Data.Entities.Products;
using EventForge.Server.Data.Entities.Warehouse;
using EventForge.Server.Filters;
using EventForge.Server.Services.Documents;
using EventForge.Server.Services.Products;
using EventForge.Server.Services.Warehouse;
using Microsoft.AspNetCore.Authorization;
using Microsoft.AspNetCore.Mvc;
using Microsoft.EntityFrameworkCore;
using EntityDocumentStatus = EventForge.Server.Data.Entities.Documents.DocumentStatus;

namespace EventForge.Server.Controllers;

/// <summary>
/// Consolidated REST API controller for warehouse management (Storage Facilities and Storage Locations).
/// Provides unified CRUD operations with multi-tenant support and standardized patterns.
/// This controller consolidates StorageFacilitiesController and StorageLocationsController
/// to reduce endpoint fragmentation and improve maintainability.
/// </summary>
[Route("api/v1/warehouse")]
[Authorize]
[RequireLicenseFeature("ProductManagement")]
public class WarehouseManagementController : BaseApiController
{
    // Maximum page size for bulk operations to prevent performance issues
    private const int MaxBulkOperationPageSize = 1000;
    
    private readonly IStorageFacilityService _storageFacilityService;
    private readonly IStorageLocationService _storageLocationService;
    private readonly ILotService _lotService;
    private readonly IStockService _stockService;
    private readonly ISerialService _serialService;
    private readonly IStockMovementService _stockMovementService;
    private readonly IDocumentHeaderService _documentHeaderService;
    private readonly IProductService _productService;
    private readonly IInventoryBulkSeedService _inventoryBulkSeedService;
    private readonly ITenantContext _tenantContext;
    private readonly ILogger<WarehouseManagementController> _logger;
    private readonly EventForgeDbContext _context;

    public WarehouseManagementController(
        IStorageFacilityService storageFacilityService,
        IStorageLocationService storageLocationService,
        ILotService lotService,
        IStockService stockService,
        ISerialService serialService,
        IStockMovementService stockMovementService,
        IDocumentHeaderService documentHeaderService,
        IProductService productService,
        IInventoryBulkSeedService inventoryBulkSeedService,
        ITenantContext tenantContext,
        ILogger<WarehouseManagementController> logger,
        EventForgeDbContext context)
    {
        _storageFacilityService = storageFacilityService ?? throw new ArgumentNullException(nameof(storageFacilityService));
        _storageLocationService = storageLocationService ?? throw new ArgumentNullException(nameof(storageLocationService));
        _lotService = lotService ?? throw new ArgumentNullException(nameof(lotService));
        _stockService = stockService ?? throw new ArgumentNullException(nameof(stockService));
        _serialService = serialService ?? throw new ArgumentNullException(nameof(serialService));
        _stockMovementService = stockMovementService ?? throw new ArgumentNullException(nameof(stockMovementService));
        _documentHeaderService = documentHeaderService ?? throw new ArgumentNullException(nameof(documentHeaderService));
        _productService = productService ?? throw new ArgumentNullException(nameof(productService));
        _inventoryBulkSeedService = inventoryBulkSeedService ?? throw new ArgumentNullException(nameof(inventoryBulkSeedService));
        _tenantContext = tenantContext ?? throw new ArgumentNullException(nameof(tenantContext));
        _logger = logger ?? throw new ArgumentNullException(nameof(logger));
        _context = context ?? throw new ArgumentNullException(nameof(context));
    }

    #region Helper Methods

    // Performance estimation constants
    // NOTE: These could be made configurable through appsettings.json in future if needed
    private const double ESTIMATED_SECONDS_PER_ROW = 0.01;
    private const int LARGE_DOCUMENT_THRESHOLD = 300;
    private const int MAX_DISPLAYED_MISSING_IDS = 5;
    private const double MIN_ESTIMATED_LOAD_TIME_SECONDS = 1.0;

    /// <summary>
    /// Enriches inventory document rows with complete product and location data using optimized batch queries.
    /// Solves N+1 query problem by fetching all related data in 3 batch queries instead of N queries per row.
    /// Performance: 500 rows = 3 queries (~5 seconds) vs 1500 queries (~60+ seconds with old method).
    /// </summary>
    private async Task<List<InventoryDocumentRowDto>> EnrichInventoryDocumentRowsAsync(
        IEnumerable<DocumentRowDto> rows,
        CancellationToken cancellationToken = default)
    {
        var rowsList = rows.ToList();
        if (!rowsList.Any())
        {
            return new List<InventoryDocumentRowDto>();
        }

        var stopwatch = System.Diagnostics.Stopwatch.StartNew();
        _logger.LogInformation("Starting optimized enrichment for {RowCount} inventory rows", rowsList.Count);

        // BATCH 1: Fetch ALL products in a single query
        var productIds = rowsList
            .Where(r => r.ProductId.HasValue)
            .Select(r => r.ProductId!.Value)
            .Distinct()
            .ToList();

        var productsDict = new Dictionary<Guid, Product>();
        if (productIds.Any())
        {
            var products = await _context.Products
                .AsNoTracking()
                .Where(p => productIds.Contains(p.Id))
                .ToListAsync(cancellationToken);
            
            productsDict = products.ToDictionary(p => p.Id);
            _logger.LogDebug("Batch loaded {ProductCount} unique products", productsDict.Count);
        }

        // BATCH 2: Fetch ALL locations in a single query
        var locationIds = rowsList
            .Where(r => r.LocationId.HasValue)
            .Select(r => r.LocationId!.Value)
            .Distinct()
            .ToList();

        var locationsDict = new Dictionary<Guid, StorageLocation>();
        if (locationIds.Any())
        {
            var locations = await _context.StorageLocations
                .AsNoTracking()
                .Where(l => locationIds.Contains(l.Id))
                .ToListAsync(cancellationToken);
            
            locationsDict = locations.ToDictionary(l => l.Id);
            _logger.LogDebug("Batch loaded {LocationCount} unique locations", locationsDict.Count);
        }

        // BATCH 3: Fetch ALL stocks in a single query
        // Build list of (ProductId, LocationId) pairs for stock lookup
        var stockKeys = rowsList
            .Where(r => r.ProductId.HasValue && r.LocationId.HasValue)
            .Select(r => new { ProductId = r.ProductId!.Value, LocationId = r.LocationId!.Value })
            .Distinct()
            .ToList();

        var stocksDict = new Dictionary<(Guid ProductId, Guid LocationId), Stock>();
        if (stockKeys.Any())
        {
            var stockProductIds = stockKeys.Select(k => k.ProductId).ToList();
            var stockLocationIds = stockKeys.Select(k => k.LocationId).ToList();

            var stocks = await _context.Stocks
                .AsNoTracking()
                .Where(s => stockProductIds.Contains(s.ProductId) && 
                           stockLocationIds.Contains(s.StorageLocationId) &&
                           s.LotId == null) // Only get stock without lot for inventory
                .ToListAsync(cancellationToken);

            stocksDict = stocks.ToDictionary(s => (s.ProductId, s.StorageLocationId));
            _logger.LogDebug("Batch loaded {StockCount} stock entries", stocksDict.Count);
        }

        // Now process all rows with O(1) dictionary lookups
        var enrichedRows = new List<InventoryDocumentRowDto>(rowsList.Count);
        foreach (var row in rowsList)
        {
            var productId = row.ProductId;
            var locationId = row.LocationId;
            
            // Lookup product from dictionary (O(1))
            Product? product = null;
            if (productId.HasValue)
            {
                if (!productsDict.TryGetValue(productId.Value, out product))
                {
                    // Product lookup failed - log for data quality tracking
                    _logger.LogWarning("Product {ProductId} not found in batch - using row description as fallback", productId.Value);
                }
            }

            // Lookup location from dictionary (O(1))
            StorageLocation? location = null;
            string locationName = string.Empty;
            if (locationId.HasValue)
            {
                if (locationsDict.TryGetValue(locationId.Value, out location))
                {
                    locationName = location.Code ?? string.Empty;
                }
            }

            // Lookup stock from dictionary (O(1))
            decimal? previousQuantity = null;
            decimal? adjustmentQuantity = null;
            if (productId.HasValue && locationId.HasValue)
            {
                if (stocksDict.TryGetValue((productId.Value, locationId.Value), out var stock) && stock != null)
                {
                    previousQuantity = stock.Quantity;
                    adjustmentQuantity = row.Quantity - previousQuantity;
                }
            }

            enrichedRows.Add(new InventoryDocumentRowDto
            {
                Id = row.Id,
                ProductId = productId ?? Guid.Empty,
                ProductCode = row.ProductCode ?? string.Empty,
                ProductName = product?.Name ?? row.Description, // Fallback to row description
                LocationId = locationId ?? Guid.Empty,
                LocationName = locationName,
                Quantity = row.Quantity,
                PreviousQuantity = previousQuantity,
                AdjustmentQuantity = adjustmentQuantity,
                Notes = row.Notes,
                CreatedAt = row.CreatedAt,
                CreatedBy = row.CreatedBy
            });
        }

        stopwatch.Stop();
        _logger.LogInformation(
            "Completed optimized enrichment for {RowCount} rows in {ElapsedMs}ms. " +
            "Unique products: {ProductCount}, locations: {LocationCount}, stocks: {StockCount}",
            rowsList.Count, stopwatch.ElapsedMilliseconds, 
            productsDict.Count, locationsDict.Count, stocksDict.Count);

        return enrichedRows;
    }

    /// <summary>
    /// DEPRECATED: Old version with N+1 query problem. Use EnrichInventoryDocumentRowsAsync instead.
    /// This method is kept for reference but should not be used.
    /// Performance issue: 500 rows = 1500 queries = 60+ seconds.
    /// </summary>
    [Obsolete("This method has N+1 query problem. Use the optimized EnrichInventoryDocumentRowsAsync instead.", error: true)]
    private async Task<List<InventoryDocumentRowDto>> EnrichInventoryDocumentRowsAsync_Old(
        IEnumerable<DocumentRowDto> rows,
        CancellationToken cancellationToken = default)
    {
        var enrichedRows = new List<InventoryDocumentRowDto>();

        foreach (var row in rows)
        {
            // Use ProductId and LocationId directly from the row
            Guid? productId = row.ProductId;
            Guid? locationId = row.LocationId;
            string productName = row.Description; // Now contains clean product name
            string locationName = string.Empty;

            // Try to fetch product data for complete information
            ProductDto? product = null;
            if (productId.HasValue)
            {
                try
                {
                    product = await _productService.GetProductByIdAsync(productId.Value, cancellationToken);
                }
                catch
                {
                    // If product fetch fails, use data from row
                }
            }

            // Try to fetch location data for complete information
            if (locationId.HasValue)
            {
                try
                {
                    var location = await _storageLocationService.GetStorageLocationByIdAsync(locationId.Value, cancellationToken);
                    locationName = location?.Code ?? string.Empty;
                }
                catch
                {
                    // If location fetch fails, leave empty
                }
            }

            // Get current stock level to show adjustment info (only if we have productId and locationId)
            decimal? previousQuantity = null;
            decimal? adjustmentQuantity = null;
            if (productId.HasValue && locationId.HasValue)
            {
                try
                {
                    var stockResult = await _stockService.GetStockAsync(
                        page: 1,
                        pageSize: 1,
                        productId: productId.Value,
                        locationId: locationId.Value,
                        lotId: null,
                        cancellationToken: cancellationToken);

                    previousQuantity = stockResult.Items.FirstOrDefault()?.Quantity;
                    if (previousQuantity.HasValue)
                    {
                        adjustmentQuantity = row.Quantity - previousQuantity.Value;
                    }
                }
                catch
                {
                    // Continue without adjustment info
                }
            }

            enrichedRows.Add(new InventoryDocumentRowDto
            {
                Id = row.Id,
                ProductId = productId ?? Guid.Empty,
                ProductCode = row.ProductCode ?? string.Empty,
                ProductName = product?.Name ?? productName,
                LocationId = locationId ?? Guid.Empty,
                LocationName = locationName,
                Quantity = row.Quantity,
                PreviousQuantity = previousQuantity,
                AdjustmentQuantity = adjustmentQuantity,
                Notes = row.Notes,
                CreatedAt = row.CreatedAt,
                CreatedBy = row.CreatedBy
            });
        }

        return enrichedRows;
    }

    #endregion

    #region Storage Facilities Management

    /// <summary>
    /// Gets all storage facilities with optional pagination.
    /// </summary>
    /// <param name="page">Page number (1-based)</param>
    /// <param name="pageSize">Number of items per page</param>
    /// <param name="cancellationToken">Cancellation token</param>
    /// <returns>Paginated list of storage facilities</returns>
    /// <response code="200">Returns the paginated list of storage facilities</response>
    /// <response code="400">If the query parameters are invalid</response>
    /// <response code="403">If the user doesn't have access to the current tenant</response>
    [HttpGet("facilities")]
    [ProducesResponseType(typeof(PagedResult<StorageFacilityDto>), StatusCodes.Status200OK)]
    [ProducesResponseType(typeof(ValidationProblemDetails), StatusCodes.Status400BadRequest)]
    [ProducesResponseType(StatusCodes.Status403Forbidden)]
    public async Task<ActionResult<PagedResult<StorageFacilityDto>>> GetStorageFacilities(
        [FromQuery] int page = 1,
        [FromQuery] int pageSize = 20,
        CancellationToken cancellationToken = default)
    {
        var paginationError = ValidatePaginationParameters(page, pageSize);
        if (paginationError != null) return paginationError;

        var tenantError = await ValidateTenantAccessAsync(_tenantContext);
        if (tenantError != null) return tenantError;

        try
        {
            var result = await _storageFacilityService.GetStorageFacilitiesAsync(page, pageSize, cancellationToken);
            return Ok(result);
        }
        catch (Exception ex)
        {
            _logger.LogError(ex, "An error occurred while retrieving storage facilities.");
            return CreateInternalServerErrorProblem("An error occurred while retrieving storage facilities.", ex);
        }
    }

    /// <summary>
    /// Gets a storage facility by ID.
    /// </summary>
    /// <param name="id">Storage facility ID</param>
    /// <param name="cancellationToken">Cancellation token</param>
    /// <returns>Storage facility information</returns>
    /// <response code="200">Returns the storage facility</response>
    /// <response code="404">If the storage facility is not found</response>
    /// <response code="403">If the user doesn't have access to the current tenant</response>
    [HttpGet("facilities/{id:guid}")]
    [ProducesResponseType(typeof(StorageFacilityDto), StatusCodes.Status200OK)]
    [ProducesResponseType(typeof(ProblemDetails), StatusCodes.Status404NotFound)]
    [ProducesResponseType(StatusCodes.Status403Forbidden)]
    public async Task<ActionResult<StorageFacilityDto>> GetStorageFacility(
        Guid id,
        CancellationToken cancellationToken = default)
    {
        var tenantError = await ValidateTenantAccessAsync(_tenantContext);
        if (tenantError != null) return tenantError;

        try
        {
            var facility = await _storageFacilityService.GetStorageFacilityByIdAsync(id, cancellationToken);
            if (facility == null)
            {
                return CreateNotFoundProblem($"Storage facility with ID {id} not found.");
            }

            return Ok(facility);
        }
        catch (Exception ex)
        {
            _logger.LogError(ex, "An error occurred while retrieving the storage facility.");
            return CreateInternalServerErrorProblem("An error occurred while retrieving the storage facility.", ex);
        }
    }

    /// <summary>
    /// Creates a new storage facility.
    /// </summary>
    /// <param name="createStorageFacilityDto">Storage facility creation data</param>
    /// <param name="cancellationToken">Cancellation token</param>
    /// <returns>Created storage facility information</returns>
    /// <response code="201">Storage facility created successfully</response>
    /// <response code="400">If the input data is invalid</response>
    /// <response code="403">If the user doesn't have access to the current tenant</response>
    [HttpPost("facilities")]
    [ProducesResponseType(typeof(StorageFacilityDto), StatusCodes.Status201Created)]
    [ProducesResponseType(typeof(ValidationProblemDetails), StatusCodes.Status400BadRequest)]
    [ProducesResponseType(StatusCodes.Status403Forbidden)]
    public async Task<ActionResult<StorageFacilityDto>> CreateStorageFacility(
        [FromBody] CreateStorageFacilityDto createStorageFacilityDto,
        CancellationToken cancellationToken = default)
    {
        if (!ModelState.IsValid)
        {
            return CreateValidationProblemDetails();
        }

        var tenantError = await ValidateTenantAccessAsync(_tenantContext);
        if (tenantError != null) return tenantError;

        try
        {
            var result = await _storageFacilityService.CreateStorageFacilityAsync(createStorageFacilityDto, GetCurrentUser(), cancellationToken);
            return CreatedAtAction(nameof(GetStorageFacility), new { id = result.Id }, result);
        }
        catch (Exception ex)
        {
            _logger.LogError(ex, "An error occurred while creating the storage facility.");
            return CreateInternalServerErrorProblem("An error occurred while creating the storage facility.", ex);
        }
    }

    #endregion

    #region Storage Locations Management

    /// <summary>
    /// Gets all storage locations with optional pagination and facility filtering.
    /// </summary>
    /// <param name="page">Page number (1-based)</param>
    /// <param name="pageSize">Number of items per page</param>
    /// <param name="facilityId">Optional facility ID to filter locations</param>
    /// <param name="deleted">Filter for soft-deleted items: 'false' (default), 'true', or 'all'</param>
    /// <param name="cancellationToken">Cancellation token</param>
    /// <returns>Paginated list of storage locations</returns>
    /// <response code="200">Returns the paginated list of storage locations</response>
    /// <response code="400">If the query parameters are invalid</response>
    /// <response code="403">If the user doesn't have access to the current tenant</response>
    [HttpGet("locations")]
    [SoftDeleteFilter]
    [ProducesResponseType(typeof(PagedResult<StorageLocationDto>), StatusCodes.Status200OK)]
    [ProducesResponseType(typeof(ValidationProblemDetails), StatusCodes.Status400BadRequest)]
    [ProducesResponseType(StatusCodes.Status403Forbidden)]
    public async Task<ActionResult<PagedResult<StorageLocationDto>>> GetStorageLocations(
        [FromQuery] int page = 1,
        [FromQuery] int pageSize = 20,
        [FromQuery] Guid? facilityId = null,
        [FromQuery] string deleted = "false",
        CancellationToken cancellationToken = default)
    {
        if (!ModelState.IsValid)
        {
            return CreateValidationProblemDetails();
        }

        var paginationError = ValidatePaginationParameters(page, pageSize);
        if (paginationError != null) return paginationError;

        var tenantError = await ValidateTenantAccessAsync(_tenantContext);
        if (tenantError != null) return tenantError;

        try
        {
            var result = await _storageLocationService.GetStorageLocationsAsync(page, pageSize, facilityId, cancellationToken);
            return Ok(result);
        }
        catch (Exception ex)
        {
            _logger.LogError(ex, "An error occurred while retrieving storage locations.");
            return CreateInternalServerErrorProblem("An error occurred while retrieving storage locations.", ex);
        }
    }

    /// <summary>
    /// Gets a storage location by ID.
    /// </summary>
    /// <param name="id">Storage location ID</param>
    /// <param name="cancellationToken">Cancellation token</param>
    /// <returns>Storage location information</returns>
    /// <response code="200">Returns the storage location</response>
    /// <response code="404">If the storage location is not found</response>
    /// <response code="403">If the user doesn't have access to the current tenant</response>
    [HttpGet("locations/{id:guid}")]
    [ProducesResponseType(typeof(StorageLocationDto), StatusCodes.Status200OK)]
    [ProducesResponseType(typeof(ProblemDetails), StatusCodes.Status404NotFound)]
    [ProducesResponseType(StatusCodes.Status403Forbidden)]
    public async Task<ActionResult<StorageLocationDto>> GetStorageLocation(
        Guid id,
        CancellationToken cancellationToken = default)
    {
        var tenantError = await ValidateTenantAccessAsync(_tenantContext);
        if (tenantError != null) return tenantError;

        try
        {
            var location = await _storageLocationService.GetStorageLocationByIdAsync(id, cancellationToken);
            if (location == null)
            {
                return CreateNotFoundProblem($"Storage location with ID {id} not found.");
            }

            return Ok(location);
        }
        catch (Exception ex)
        {
            _logger.LogError(ex, "An error occurred while retrieving the storage location.");
            return CreateInternalServerErrorProblem("An error occurred while retrieving the storage location.", ex);
        }
    }

    /// <summary>
    /// Creates a new storage location.
    /// </summary>
    /// <param name="createStorageLocationDto">Storage location creation data</param>
    /// <param name="cancellationToken">Cancellation token</param>
    /// <returns>Created storage location information</returns>
    /// <response code="201">Storage location created successfully</response>
    /// <response code="400">If the input data is invalid</response>
    /// <response code="403">If the user doesn't have access to the current tenant</response>
    [HttpPost("locations")]
    [ProducesResponseType(typeof(StorageLocationDto), StatusCodes.Status201Created)]
    [ProducesResponseType(typeof(ValidationProblemDetails), StatusCodes.Status400BadRequest)]
    [ProducesResponseType(StatusCodes.Status403Forbidden)]
    public async Task<ActionResult<StorageLocationDto>> CreateStorageLocation(
        [FromBody] CreateStorageLocationDto createStorageLocationDto,
        CancellationToken cancellationToken = default)
    {
        if (!ModelState.IsValid)
        {
            return CreateValidationProblemDetails();
        }

        var tenantError = await ValidateTenantAccessAsync(_tenantContext);
        if (tenantError != null) return tenantError;

        try
        {
            var result = await _storageLocationService.CreateStorageLocationAsync(createStorageLocationDto, GetCurrentUser(), cancellationToken);
            return CreatedAtAction(nameof(GetStorageLocation), new { id = result.Id }, result);
        }
        catch (Exception ex)
        {
            _logger.LogError(ex, "An error occurred while creating the storage location.");
            return CreateInternalServerErrorProblem("An error occurred while creating the storage location.", ex);
        }
    }

    #endregion

    #region Lot Management

    /// <summary>
    /// Gets all lots with optional filtering and pagination.
    /// </summary>
    /// <param name="page">Page number (1-based)</param>
    /// <param name="pageSize">Number of items per page</param>
    /// <param name="productId">Optional product ID filter</param>
    /// <param name="status">Optional status filter</param>
    /// <param name="expiringSoon">Optional filter for lots expiring soon</param>
    /// <param name="cancellationToken">Cancellation token</param>
    /// <returns>Paginated list of lots</returns>
    /// <response code="200">Returns the paginated list of lots</response>
    /// <response code="400">If the query parameters are invalid</response>
    /// <response code="403">If the user doesn't have access to the current tenant</response>
    [HttpGet("lots")]
    [ProducesResponseType(typeof(PagedResult<LotDto>), StatusCodes.Status200OK)]
    [ProducesResponseType(typeof(ValidationProblemDetails), StatusCodes.Status400BadRequest)]
    [ProducesResponseType(StatusCodes.Status403Forbidden)]
    public async Task<ActionResult<PagedResult<LotDto>>> GetLots(
        [FromQuery] int page = 1,
        [FromQuery] int pageSize = 20,
        [FromQuery] Guid? productId = null,
        [FromQuery] string? status = null,
        [FromQuery] bool? expiringSoon = null,
        CancellationToken cancellationToken = default)
    {
        var paginationError = ValidatePaginationParameters(page, pageSize);
        if (paginationError != null) return paginationError;

        var tenantError = await ValidateTenantAccessAsync(_tenantContext);
        if (tenantError != null) return tenantError;

        try
        {
            var result = await _lotService.GetLotsAsync(page, pageSize, productId, status, expiringSoon, cancellationToken);
            return Ok(result);
        }
        catch (Exception ex)
        {
            _logger.LogError(ex, "An error occurred while retrieving lots.");
            return CreateInternalServerErrorProblem("An error occurred while retrieving lots.", ex);
        }
    }

    /// <summary>
    /// Gets a specific lot by ID.
    /// </summary>
    /// <param name="id">Lot ID</param>
    /// <param name="cancellationToken">Cancellation token</param>
    /// <returns>Lot details</returns>
    /// <response code="200">Returns the lot details</response>
    /// <response code="404">If the lot is not found</response>
    /// <response code="403">If the user doesn't have access to the current tenant</response>
    [HttpGet("lots/{id:guid}")]
    [ProducesResponseType(typeof(LotDto), StatusCodes.Status200OK)]
    [ProducesResponseType(StatusCodes.Status404NotFound)]
    [ProducesResponseType(StatusCodes.Status403Forbidden)]
    public async Task<ActionResult<LotDto>> GetLot(Guid id, CancellationToken cancellationToken = default)
    {
        var tenantError = await ValidateTenantAccessAsync(_tenantContext);
        if (tenantError != null) return tenantError;

        try
        {
            var result = await _lotService.GetLotByIdAsync(id, cancellationToken);
            return result != null ? Ok(result) : NotFound();
        }
        catch (Exception ex)
        {
            _logger.LogError(ex, "An error occurred while retrieving the lot.");
            return CreateInternalServerErrorProblem("An error occurred while retrieving the lot.", ex);
        }
    }

    /// <summary>
    /// Gets a specific lot by code.
    /// </summary>
    /// <param name="code">Lot code</param>
    /// <param name="cancellationToken">Cancellation token</param>
    /// <returns>Lot details</returns>
    /// <response code="200">Returns the lot details</response>
    /// <response code="404">If the lot is not found</response>
    /// <response code="403">If the user doesn't have access to the current tenant</response>
    [HttpGet("lots/code/{code}")]
    [ProducesResponseType(typeof(LotDto), StatusCodes.Status200OK)]
    [ProducesResponseType(StatusCodes.Status404NotFound)]
    [ProducesResponseType(StatusCodes.Status403Forbidden)]
    public async Task<ActionResult<LotDto>> GetLotByCode(string code, CancellationToken cancellationToken = default)
    {
        var tenantError = await ValidateTenantAccessAsync(_tenantContext);
        if (tenantError != null) return tenantError;

        try
        {
            var result = await _lotService.GetLotByCodeAsync(code, cancellationToken);
            return result != null ? Ok(result) : NotFound();
        }
        catch (Exception ex)
        {
            _logger.LogError(ex, "An error occurred while retrieving the lot.");
            return CreateInternalServerErrorProblem("An error occurred while retrieving the lot.", ex);
        }
    }

    /// <summary>
    /// Gets lots that are expiring within the specified number of days.
    /// </summary>
    /// <param name="daysAhead">Number of days to look ahead (default: 30)</param>
    /// <param name="cancellationToken">Cancellation token</param>
    /// <returns>List of expiring lots</returns>
    /// <response code="200">Returns the list of expiring lots</response>
    /// <response code="403">If the user doesn't have access to the current tenant</response>
    [HttpGet("lots/expiring")]
    [ProducesResponseType(typeof(IEnumerable<LotDto>), StatusCodes.Status200OK)]
    [ProducesResponseType(StatusCodes.Status403Forbidden)]
    public async Task<ActionResult<IEnumerable<LotDto>>> GetExpiringLots(
        [FromQuery] int daysAhead = 30,
        CancellationToken cancellationToken = default)
    {
        var tenantError = await ValidateTenantAccessAsync(_tenantContext);
        if (tenantError != null) return tenantError;

        try
        {
            var result = await _lotService.GetExpiringLotsAsync(daysAhead, cancellationToken);
            return Ok(result);
        }
        catch (Exception ex)
        {
            _logger.LogError(ex, "An error occurred while retrieving expiring lots.");
            return CreateInternalServerErrorProblem("An error occurred while retrieving expiring lots.", ex);
        }
    }

    /// <summary>
    /// Creates a new lot.
    /// </summary>
    /// <param name="createLotDto">Lot creation data</param>
    /// <param name="cancellationToken">Cancellation token</param>
    /// <returns>Created lot</returns>
    /// <response code="201">Returns the newly created lot</response>
    /// <response code="400">If the lot data is invalid</response>
    /// <response code="403">If the user doesn't have access to the current tenant</response>
    /// <response code="409">If a lot with the same code already exists</response>
    [HttpPost("lots")]
    [ProducesResponseType(typeof(LotDto), StatusCodes.Status201Created)]
    [ProducesResponseType(typeof(ValidationProblemDetails), StatusCodes.Status400BadRequest)]
    [ProducesResponseType(StatusCodes.Status403Forbidden)]
    [ProducesResponseType(StatusCodes.Status409Conflict)]
    public async Task<ActionResult<LotDto>> CreateLot(
        [FromBody] CreateLotDto createLotDto,
        CancellationToken cancellationToken = default)
    {
        if (!ModelState.IsValid)
        {
            return CreateValidationProblemDetails();
        }

        var tenantError = await ValidateTenantAccessAsync(_tenantContext);
        if (tenantError != null) return tenantError;

        try
        {
            var result = await _lotService.CreateLotAsync(createLotDto, GetCurrentUser(), cancellationToken);
            return CreatedAtAction(nameof(GetLot), new { id = result.Id }, result);
        }
        catch (InvalidOperationException ex) when (ex.Message.Contains("already exists"))
        {
            return CreateConflictProblem(ex.Message);
        }
        catch (Exception ex)
        {
            _logger.LogError(ex, "An error occurred while creating the lot.");
            return CreateInternalServerErrorProblem("An error occurred while creating the lot.", ex);
        }
    }

    /// <summary>
    /// Updates an existing lot.
    /// </summary>
    /// <param name="id">Lot ID</param>
    /// <param name="updateLotDto">Lot update data</param>
    /// <param name="cancellationToken">Cancellation token</param>
    /// <returns>Updated lot</returns>
    /// <response code="200">Returns the updated lot</response>
    /// <response code="400">If the lot data is invalid</response>
    /// <response code="404">If the lot is not found</response>
    /// <response code="403">If the user doesn't have access to the current tenant</response>
    /// <response code="409">If a lot with the same code already exists</response>
    [HttpPut("lots/{id:guid}")]
    [ProducesResponseType(typeof(LotDto), StatusCodes.Status200OK)]
    [ProducesResponseType(typeof(ValidationProblemDetails), StatusCodes.Status400BadRequest)]
    [ProducesResponseType(StatusCodes.Status404NotFound)]
    [ProducesResponseType(StatusCodes.Status403Forbidden)]
    [ProducesResponseType(StatusCodes.Status409Conflict)]
    public async Task<ActionResult<LotDto>> UpdateLot(
        Guid id,
        [FromBody] UpdateLotDto updateLotDto,
        CancellationToken cancellationToken = default)
    {
        if (!ModelState.IsValid)
        {
            return CreateValidationProblemDetails();
        }

        var tenantError = await ValidateTenantAccessAsync(_tenantContext);
        if (tenantError != null) return tenantError;

        try
        {
            var result = await _lotService.UpdateLotAsync(id, updateLotDto, GetCurrentUser(), cancellationToken);
            return result != null ? Ok(result) : NotFound();
        }
        catch (InvalidOperationException ex) when (ex.Message.Contains("already exists"))
        {
            return CreateConflictProblem(ex.Message);
        }
        catch (Exception ex)
        {
            _logger.LogError(ex, "An error occurred while updating the lot.");
            return CreateInternalServerErrorProblem("An error occurred while updating the lot.", ex);
        }
    }

    /// <summary>
    /// Deletes a lot.
    /// </summary>
    /// <param name="id">Lot ID</param>
    /// <param name="cancellationToken">Cancellation token</param>
    /// <returns>Success status</returns>
    /// <response code="204">If the lot was successfully deleted</response>
    /// <response code="404">If the lot is not found</response>
    /// <response code="403">If the user doesn't have access to the current tenant</response>
    /// <response code="409">If the lot cannot be deleted due to dependencies</response>
    [HttpDelete("lots/{id:guid}")]
    [ProducesResponseType(StatusCodes.Status204NoContent)]
    [ProducesResponseType(StatusCodes.Status404NotFound)]
    [ProducesResponseType(StatusCodes.Status403Forbidden)]
    [ProducesResponseType(StatusCodes.Status409Conflict)]
    public async Task<IActionResult> DeleteLot(Guid id, CancellationToken cancellationToken = default)
    {
        var tenantError = await ValidateTenantAccessAsync(_tenantContext);
        if (tenantError != null) return tenantError;

        try
        {
            var result = await _lotService.DeleteLotAsync(id, GetCurrentUser(), cancellationToken);
            return result ? NoContent() : NotFound();
        }
        catch (InvalidOperationException ex)
        {
            return CreateConflictProblem(ex.Message);
        }
        catch (Exception ex)
        {
            _logger.LogError(ex, "An error occurred while deleting the lot.");
            return CreateInternalServerErrorProblem("An error occurred while deleting the lot.", ex);
        }
    }

    /// <summary>
    /// Updates the quality status of a lot.
    /// </summary>
    /// <param name="id">Lot ID</param>
    /// <param name="qualityStatus">New quality status</param>
    /// <param name="notes">Optional notes</param>
    /// <param name="cancellationToken">Cancellation token</param>
    /// <returns>Success status</returns>
    /// <response code="200">If the quality status was successfully updated</response>
    /// <response code="400">If the quality status is invalid</response>
    /// <response code="404">If the lot is not found</response>
    /// <response code="403">If the user doesn't have access to the current tenant</response>
    [HttpPatch("lots/{id:guid}/quality-status")]
    [ProducesResponseType(StatusCodes.Status200OK)]
    [ProducesResponseType(StatusCodes.Status400BadRequest)]
    [ProducesResponseType(StatusCodes.Status404NotFound)]
    [ProducesResponseType(StatusCodes.Status403Forbidden)]
    public async Task<IActionResult> UpdateLotQualityStatus(
        Guid id,
        [FromQuery] string qualityStatus,
        [FromQuery] string? notes = null,
        CancellationToken cancellationToken = default)
    {
        if (string.IsNullOrWhiteSpace(qualityStatus))
        {
            return CreateValidationProblemDetails();
        }

        var tenantError = await ValidateTenantAccessAsync(_tenantContext);
        if (tenantError != null) return tenantError;

        try
        {
            var result = await _lotService.UpdateQualityStatusAsync(id, qualityStatus, GetCurrentUser(), notes, cancellationToken);
            return result ? Ok() : NotFound();
        }
        catch (ArgumentException ex)
        {
            _logger.LogWarning(ex, "Validation error occurred during request processing");
            return CreateValidationProblemDetails(ex.Message);
        }
        catch (Exception ex)
        {
            _logger.LogError(ex, "An error occurred while updating the lot quality status.");
            return CreateInternalServerErrorProblem("An error occurred while updating the lot quality status.", ex);
        }
    }

    /// <summary>
    /// Blocks a lot (prevents further operations).
    /// </summary>
    /// <param name="id">Lot ID</param>
    /// <param name="reason">Reason for blocking</param>
    /// <param name="cancellationToken">Cancellation token</param>
    /// <returns>Success status</returns>
    /// <response code="200">If the lot was successfully blocked</response>
    /// <response code="400">If the reason is not provided</response>
    /// <response code="404">If the lot is not found</response>
    /// <response code="403">If the user doesn't have access to the current tenant</response>
    [HttpPost("lots/{id:guid}/block")]
    [ProducesResponseType(StatusCodes.Status200OK)]
    [ProducesResponseType(StatusCodes.Status400BadRequest)]
    [ProducesResponseType(StatusCodes.Status404NotFound)]
    [ProducesResponseType(StatusCodes.Status403Forbidden)]
    public async Task<IActionResult> BlockLot(
        Guid id,
        [FromQuery] string reason,
        CancellationToken cancellationToken = default)
    {
        if (string.IsNullOrWhiteSpace(reason))
        {
            return CreateValidationProblemDetails("Reason is required for blocking a lot.");
        }

        var tenantError = await ValidateTenantAccessAsync(_tenantContext);
        if (tenantError != null) return tenantError;

        try
        {
            var result = await _lotService.BlockLotAsync(id, reason, GetCurrentUser(), cancellationToken);
            return result ? Ok() : NotFound();
        }
        catch (Exception ex)
        {
            _logger.LogError(ex, "An error occurred while blocking the lot.");
            return CreateInternalServerErrorProblem("An error occurred while blocking the lot.", ex);
        }
    }

    /// <summary>
    /// Unblocks a lot (allows further operations).
    /// </summary>
    /// <param name="id">Lot ID</param>
    /// <param name="cancellationToken">Cancellation token</param>
    /// <returns>Success status</returns>
    /// <response code="200">If the lot was successfully unblocked</response>
    /// <response code="404">If the lot is not found</response>
    /// <response code="403">If the user doesn't have access to the current tenant</response>
    [HttpPost("lots/{id:guid}/unblock")]
    [ProducesResponseType(StatusCodes.Status200OK)]
    [ProducesResponseType(StatusCodes.Status404NotFound)]
    [ProducesResponseType(StatusCodes.Status403Forbidden)]
    public async Task<IActionResult> UnblockLot(Guid id, CancellationToken cancellationToken = default)
    {
        var tenantError = await ValidateTenantAccessAsync(_tenantContext);
        if (tenantError != null) return tenantError;

        try
        {
            var result = await _lotService.UnblockLotAsync(id, GetCurrentUser(), cancellationToken);
            return result ? Ok() : NotFound();
        }
        catch (Exception ex)
        {
            _logger.LogError(ex, "An error occurred while unblocking the lot.");
            return CreateInternalServerErrorProblem("An error occurred while unblocking the lot.", ex);
        }
    }

    #endregion

    #region Stock Management

    /// <summary>
    /// Gets all stock entries with optional pagination and filtering.
    /// </summary>
    /// <param name="page">Page number (1-based)</param>
    /// <param name="pageSize">Number of items per page</param>
    /// <param name="productId">Optional product ID filter</param>
    /// <param name="locationId">Optional location ID filter</param>
    /// <param name="lotId">Optional lot ID filter</param>
    /// <param name="lowStock">Optional low stock filter</param>
    /// <param name="cancellationToken">Cancellation token</param>
    /// <returns>Paginated list of stock entries</returns>
    /// <response code="200">Returns the paginated list of stock entries</response>
    /// <response code="400">If the query parameters are invalid</response>
    /// <response code="403">If the user doesn't have access to the current tenant</response>
    [HttpGet("stock")]
    [ProducesResponseType(typeof(PagedResult<StockDto>), StatusCodes.Status200OK)]
    [ProducesResponseType(StatusCodes.Status400BadRequest)]
    [ProducesResponseType(StatusCodes.Status403Forbidden)]
    public async Task<IActionResult> GetStock(
        [FromQuery] int page = 1,
        [FromQuery] int pageSize = 20,
        [FromQuery] Guid? productId = null,
        [FromQuery] Guid? locationId = null,
        [FromQuery] Guid? lotId = null,
        [FromQuery] bool? lowStock = null,
        CancellationToken cancellationToken = default)
    {
        var paginationError = ValidatePaginationParameters(page, pageSize);
        if (paginationError != null) return paginationError;

        var tenantError = await ValidateTenantAccessAsync(_tenantContext);
        if (tenantError != null) return tenantError;

        try
        {
            var result = await _stockService.GetStockAsync(page, pageSize, productId, locationId, lotId, lowStock, cancellationToken);
            return Ok(result);
        }
        catch (Exception ex)
        {
            _logger.LogError(ex, "An error occurred while retrieving stock entries.");
            return CreateInternalServerErrorProblem("An error occurred while retrieving stock entries.", ex);
        }
    }

    /// <summary>
    /// Gets a stock entry by ID.
    /// </summary>
    /// <param name="id">Stock ID</param>
    /// <param name="cancellationToken">Cancellation token</param>
    /// <returns>Stock entry details</returns>
    /// <response code="200">Returns the stock entry</response>
    /// <response code="404">If the stock entry is not found</response>
    /// <response code="403">If the user doesn't have access to the current tenant</response>
    [HttpGet("stock/{id:guid}")]
    [ProducesResponseType(typeof(StockDto), StatusCodes.Status200OK)]
    [ProducesResponseType(StatusCodes.Status404NotFound)]
    [ProducesResponseType(StatusCodes.Status403Forbidden)]
    public async Task<IActionResult> GetStockById(Guid id, CancellationToken cancellationToken = default)
    {
        var tenantError = await ValidateTenantAccessAsync(_tenantContext);
        if (tenantError != null) return tenantError;

        try
        {
            var stock = await _stockService.GetStockByIdAsync(id, cancellationToken);
            return stock != null ? Ok(stock) : NotFound();
        }
        catch (Exception ex)
        {
            _logger.LogError(ex, "An error occurred while retrieving the stock entry.");
            return CreateInternalServerErrorProblem("An error occurred while retrieving the stock entry.", ex);
        }
    }

    /// <summary>
    /// Creates or updates a stock entry.
    /// </summary>
    /// <param name="createDto">Stock creation/update data</param>
    /// <param name="cancellationToken">Cancellation token</param>
    /// <returns>Created/updated stock entry</returns>
    /// <response code="200">Returns the created/updated stock entry</response>
    /// <response code="400">If the request data is invalid</response>
    /// <response code="403">If the user doesn't have access to the current tenant</response>
    [HttpPost("stock")]
    [ProducesResponseType(typeof(StockDto), StatusCodes.Status200OK)]
    [ProducesResponseType(StatusCodes.Status400BadRequest)]
    [ProducesResponseType(StatusCodes.Status403Forbidden)]
    public async Task<IActionResult> CreateOrUpdateStock([FromBody] CreateStockDto createDto, CancellationToken cancellationToken = default)
    {
        if (!ModelState.IsValid)
        {
            return CreateValidationProblemDetails();
        }

        var tenantError = await ValidateTenantAccessAsync(_tenantContext);
        if (tenantError != null) return tenantError;

        try
        {
            var result = await _stockService.CreateOrUpdateStockAsync(createDto, GetCurrentUser(), cancellationToken);
            return Ok(result);
        }
        catch (Exception ex)
        {
            _logger.LogError(ex, "An error occurred while creating/updating the stock entry.");
            return CreateInternalServerErrorProblem("An error occurred while creating/updating the stock entry.", ex);
        }
    }

    /// <summary>
    /// Reserves stock for a specific quantity.
    /// </summary>
    /// <param name="productId">Product ID</param>
    /// <param name="locationId">Location ID</param>
    /// <param name="quantity">Quantity to reserve</param>
    /// <param name="lotId">Optional lot ID</param>
    /// <param name="cancellationToken">Cancellation token</param>
    /// <returns>Success status</returns>
    [HttpPost("stock/reserve")]
    [ProducesResponseType(StatusCodes.Status200OK)]
    [ProducesResponseType(StatusCodes.Status400BadRequest)]
    [ProducesResponseType(StatusCodes.Status403Forbidden)]
    public async Task<IActionResult> ReserveStock(
        [FromQuery] Guid productId,
        [FromQuery] Guid locationId,
        [FromQuery] decimal quantity,
        [FromQuery] Guid? lotId = null,
        CancellationToken cancellationToken = default)
    {
        if (quantity <= 0)
        {
            return CreateValidationProblemDetails("Quantity must be greater than zero.");
        }

        var tenantError = await ValidateTenantAccessAsync(_tenantContext);
        if (tenantError != null) return tenantError;

        try
        {
            var result = await _stockService.ReserveStockAsync(productId, locationId, quantity, lotId, GetCurrentUser(), cancellationToken);
            return result ? Ok() : BadRequest("Insufficient stock available for reservation.");
        }
        catch (Exception ex)
        {
            _logger.LogError(ex, "An error occurred while reserving stock.");
            return CreateInternalServerErrorProblem("An error occurred while reserving stock.", ex);
        }
    }

    /// <summary>
    /// Gets stock entries for a specific product across all locations.
    /// </summary>
    /// <param name="productId">Product ID</param>
    /// <param name="cancellationToken">Cancellation token</param>
    /// <returns>List of stock entries for the product</returns>
    [HttpGet("stock/product/{productId:guid}")]
    [ProducesResponseType(typeof(IEnumerable<StockDto>), StatusCodes.Status200OK)]
    [ProducesResponseType(StatusCodes.Status403Forbidden)]
    public async Task<IActionResult> GetStockByProductId(Guid productId, CancellationToken cancellationToken = default)
    {
        var tenantError = await ValidateTenantAccessAsync(_tenantContext);
        if (tenantError != null) return tenantError;

        try
        {
            var stocks = await _stockService.GetStockByProductIdAsync(productId, cancellationToken);
            return Ok(stocks);
        }
        catch (Exception ex)
        {
            _logger.LogError(ex, "An error occurred while retrieving stock entries for product {ProductId}.", productId);
            return CreateInternalServerErrorProblem("An error occurred while retrieving stock entries for the product.", ex);
        }
    }

    #endregion

    #region Serial Management

    /// <summary>
    /// Gets all serials with optional pagination and filtering.
    /// </summary>
    /// <param name="page">Page number (1-based)</param>
    /// <param name="pageSize">Number of items per page</param>
    /// <param name="productId">Optional product ID filter</param>
    /// <param name="lotId">Optional lot ID filter</param>
    /// <param name="locationId">Optional location ID filter</param>
    /// <param name="status">Optional status filter</param>
    /// <param name="searchTerm">Optional search term</param>
    /// <param name="cancellationToken">Cancellation token</param>
    /// <returns>Paginated list of serials</returns>
    [HttpGet("serials")]
    [ProducesResponseType(typeof(PagedResult<SerialDto>), StatusCodes.Status200OK)]
    [ProducesResponseType(StatusCodes.Status400BadRequest)]
    [ProducesResponseType(StatusCodes.Status403Forbidden)]
    public async Task<IActionResult> GetSerials(
        [FromQuery] int page = 1,
        [FromQuery] int pageSize = 20,
        [FromQuery] Guid? productId = null,
        [FromQuery] Guid? lotId = null,
        [FromQuery] Guid? locationId = null,
        [FromQuery] string? status = null,
        [FromQuery] string? searchTerm = null,
        CancellationToken cancellationToken = default)
    {
        var paginationError = ValidatePaginationParameters(page, pageSize);
        if (paginationError != null) return paginationError;

        var tenantError = await ValidateTenantAccessAsync(_tenantContext);
        if (tenantError != null) return tenantError;

        try
        {
            var result = await _serialService.GetSerialsAsync(page, pageSize, productId, lotId, locationId, status, searchTerm, cancellationToken);
            return Ok(result);
        }
        catch (Exception ex)
        {
            _logger.LogError(ex, "An error occurred while retrieving serials.");
            return CreateInternalServerErrorProblem("An error occurred while retrieving serials.", ex);
        }
    }

    /// <summary>
    /// Gets a serial by ID.
    /// </summary>
    /// <param name="id">Serial ID</param>
    /// <param name="cancellationToken">Cancellation token</param>
    /// <returns>Serial details</returns>
    /// <response code="200">Returns the serial details</response>
    /// <response code="404">If the serial is not found</response>
    /// <response code="403">If the user doesn't have access to the current tenant</response>
    [HttpGet("serials/{id:guid}")]
    [ProducesResponseType(typeof(SerialDto), StatusCodes.Status200OK)]
    [ProducesResponseType(StatusCodes.Status404NotFound)]
    [ProducesResponseType(StatusCodes.Status403Forbidden)]
    public async Task<IActionResult> GetSerialById(Guid id, CancellationToken cancellationToken = default)
    {
        var tenantError = await ValidateTenantAccessAsync(_tenantContext);
        if (tenantError != null) return tenantError;

        try
        {
            var serial = await _serialService.GetSerialByIdAsync(id, cancellationToken);
            return serial != null ? Ok(serial) : NotFound();
        }
        catch (Exception ex)
        {
            _logger.LogError(ex, "An error occurred while retrieving the serial.");
            return CreateInternalServerErrorProblem("An error occurred while retrieving the serial.", ex);
        }
    }

    /// <summary>
    /// Creates a new serial.
    /// </summary>
    /// <param name="createDto">Serial creation data</param>
    /// <param name="cancellationToken">Cancellation token</param>
    /// <returns>Created serial</returns>
    [HttpPost("serials")]
    [ProducesResponseType(typeof(SerialDto), StatusCodes.Status201Created)]
    [ProducesResponseType(StatusCodes.Status400BadRequest)]
    [ProducesResponseType(StatusCodes.Status403Forbidden)]
    public async Task<IActionResult> CreateSerial([FromBody] CreateSerialDto createDto, CancellationToken cancellationToken = default)
    {
        if (!ModelState.IsValid)
        {
            return CreateValidationProblemDetails();
        }

        var tenantError = await ValidateTenantAccessAsync(_tenantContext);
        if (tenantError != null) return tenantError;

        try
        {
            var result = await _serialService.CreateSerialAsync(createDto, GetCurrentUser(), cancellationToken);
            return CreatedAtAction(nameof(GetSerialById), new { id = result.Id }, result);
        }
        catch (InvalidOperationException ex) when (ex.Message.Contains("already exists"))
        {
            return CreateValidationProblemDetails(ex.Message);
        }
        catch (Exception ex)
        {
            _logger.LogError(ex, "An error occurred while creating the serial.");
            return CreateInternalServerErrorProblem("An error occurred while creating the serial.", ex);
        }
    }

    /// <summary>
    /// Updates a serial status.
    /// </summary>
    /// <param name="id">Serial ID</param>
    /// <param name="status">New status</param>
    /// <param name="notes">Optional notes</param>
    /// <param name="cancellationToken">Cancellation token</param>
    /// <returns>Success status</returns>
    [HttpPut("serials/{id:guid}/status")]
    [ProducesResponseType(StatusCodes.Status200OK)]
    [ProducesResponseType(StatusCodes.Status404NotFound)]
    [ProducesResponseType(StatusCodes.Status400BadRequest)]
    [ProducesResponseType(StatusCodes.Status403Forbidden)]
    public async Task<IActionResult> UpdateSerialStatus(
        Guid id,
        [FromQuery] string status,
        [FromQuery] string? notes = null,
        CancellationToken cancellationToken = default)
    {
        if (string.IsNullOrWhiteSpace(status))
        {
            return CreateValidationProblemDetails("Status is required.");
        }

        var tenantError = await ValidateTenantAccessAsync(_tenantContext);
        if (tenantError != null) return tenantError;

        try
        {
            var result = await _serialService.UpdateSerialStatusAsync(id, status, GetCurrentUser(), notes, cancellationToken);
            return result ? Ok() : NotFound();
        }
        catch (ArgumentException ex)
        {
            _logger.LogWarning(ex, "Validation error occurred during request processing");
            return CreateValidationProblemDetails(ex.Message);
        }
        catch (Exception ex)
        {
            _logger.LogError(ex, "An error occurred while updating the serial status.");
            return CreateInternalServerErrorProblem("An error occurred while updating the serial status.", ex);
        }
    }

    #endregion

    #region Inventory

    /// <summary>
    /// Gets all inventory entries with optional pagination.
    /// </summary>
    /// <param name="page">Page number (1-based)</param>
    /// <param name="pageSize">Number of items per page</param>
    /// <param name="cancellationToken">Cancellation token</param>
    /// <returns>Paginated list of inventory entries</returns>
    /// <response code="200">Returns the paginated list of inventory entries</response>
    /// <response code="400">If the query parameters are invalid</response>
    /// <response code="403">If the user doesn't have access to the current tenant</response>
    [HttpGet("inventory")]
    [ProducesResponseType(typeof(PagedResult<InventoryEntryDto>), StatusCodes.Status200OK)]
    [ProducesResponseType(typeof(ValidationProblemDetails), StatusCodes.Status400BadRequest)]
    [ProducesResponseType(StatusCodes.Status403Forbidden)]
    public async Task<ActionResult<PagedResult<InventoryEntryDto>>> GetInventoryEntries(
        [FromQuery] int page = 1,
        [FromQuery] int pageSize = 20,
        CancellationToken cancellationToken = default)
    {
        var paginationError = ValidatePaginationParameters(page, pageSize);
        if (paginationError != null) return paginationError;

        var tenantError = await ValidateTenantAccessAsync(_tenantContext);
        if (tenantError != null) return tenantError;

        try
        {
            var stockResult = await _stockService.GetStockAsync(page, pageSize, null, null, null, null, cancellationToken);

            // Convert StockDto to InventoryEntryDto
            var inventoryEntries = stockResult.Items.Select(stock => new InventoryEntryDto
            {
                Id = stock.Id,
                ProductId = stock.ProductId,
                ProductName = stock.ProductName ?? string.Empty,
                ProductCode = stock.ProductCode ?? string.Empty,
                LocationId = stock.StorageLocationId,
                LocationName = stock.StorageLocationCode ?? string.Empty,
                Quantity = stock.AvailableQuantity,
                LotId = stock.LotId,
                LotCode = stock.LotCode,
                Notes = stock.Notes,
                CreatedAt = stock.CreatedAt,
                CreatedBy = stock.CreatedBy
            }).ToList();

            var result = new PagedResult<InventoryEntryDto>
            {
                Items = inventoryEntries,
                TotalCount = stockResult.TotalCount,
                Page = stockResult.Page,
                PageSize = stockResult.PageSize
            };

            return Ok(result);
        }
        catch (Exception ex)
        {
            _logger.LogError(ex, "An error occurred while retrieving inventory entries.");
            return CreateInternalServerErrorProblem("An error occurred while retrieving inventory entries.", ex);
        }
    }

    /// <summary>
    /// Records an inventory entry for a product at a specific location.
    /// 
    /// WHAT HAPPENS WHEN YOU INSERT AN INVENTORY QUANTITY:
    /// 1. Retrieves the current stock level (if exists) for the product/location/lot combination
    /// 2. Calculates the difference between the counted quantity and the current stock
    /// 3. Creates a StockMovement document (type: Adjustment) to record the inventory adjustment
    /// 4. Updates the Stock record with the new counted quantity
    /// 5. Sets the LastInventoryDate to track when the last physical count was performed
    /// 
    /// This creates both:
    /// - A permanent StockMovement record for audit trail and traceability
    /// - An updated Stock record with the correct quantity
    /// </summary>
    /// <param name="createDto">Inventory entry data</param>
    /// <param name="cancellationToken">Cancellation token</param>
    /// <returns>Created inventory entry information</returns>
    /// <response code="200">Returns the created inventory entry</response>
    /// <response code="400">If the input data is invalid</response>
    /// <response code="403">If the user doesn't have access to the current tenant</response>
    [HttpPost("inventory")]
    [ProducesResponseType(typeof(InventoryEntryDto), StatusCodes.Status200OK)]
    [ProducesResponseType(StatusCodes.Status400BadRequest)]
    [ProducesResponseType(StatusCodes.Status403Forbidden)]
    public async Task<IActionResult> CreateInventoryEntry([FromBody] CreateInventoryEntryDto createDto, CancellationToken cancellationToken = default)
    {
        if (!ModelState.IsValid)
        {
            return CreateValidationProblemDetails();
        }

        var tenantError = await ValidateTenantAccessAsync(_tenantContext);
        if (tenantError != null) return tenantError;

        try
        {
            // Get current stock level to calculate adjustment
            var existingStocks = await _stockService.GetStockAsync(
                page: 1,
                pageSize: 1,
                productId: createDto.ProductId,
                locationId: createDto.LocationId,
                lotId: createDto.LotId,
                cancellationToken: cancellationToken);

            var existingStock = existingStocks.Items.FirstOrDefault();
            var currentQuantity = existingStock?.Quantity ?? 0;
            var countedQuantity = createDto.Quantity;
            var adjustmentQuantity = countedQuantity - currentQuantity;

            // Create a StockMovement document to record the inventory adjustment
            // This provides full audit trail and traceability
            if (adjustmentQuantity != 0)
            {
                var adjustmentReason = adjustmentQuantity > 0
                    ? "Inventory Count - Found Additional Stock"
                    : "Inventory Count - Stock Shortage Detected";

                _ = await _stockMovementService.ProcessAdjustmentMovementAsync(
                    productId: createDto.ProductId,
                    locationId: createDto.LocationId,
                    adjustmentQuantity: adjustmentQuantity,
                    reason: adjustmentReason,
                    lotId: createDto.LotId,
                    notes: createDto.Notes,
                    currentUser: GetCurrentUser(),
                    cancellationToken: cancellationToken);
            }

            // Update stock record with counted quantity and set LastInventoryDate
            var createStockDto = new CreateStockDto
            {
                ProductId = createDto.ProductId,
                StorageLocationId = createDto.LocationId,
                Quantity = createDto.Quantity,
                LotId = createDto.LotId,
                Notes = createDto.Notes
            };

            var stock = await _stockService.CreateOrUpdateStockAsync(createStockDto, GetCurrentUser(), cancellationToken);

            // Update LastInventoryDate to track when physical count was performed
            await _stockService.UpdateLastInventoryDateAsync(stock.Id, DateTime.UtcNow, cancellationToken);

            // Get location information for response
            var location = await _storageLocationService.GetStorageLocationByIdAsync(createDto.LocationId, cancellationToken);

            // Build response
            var result = new InventoryEntryDto
            {
                Id = stock.Id,
                ProductId = createDto.ProductId,
                ProductName = stock.ProductName ?? string.Empty,
                ProductCode = stock.ProductCode ?? string.Empty,
                LocationId = createDto.LocationId,
                LocationName = location?.Code ?? string.Empty,
                Quantity = createDto.Quantity,
                LotId = createDto.LotId,
                LotCode = stock.LotCode,
                Notes = createDto.Notes,
                CreatedAt = stock.CreatedAt,
                CreatedBy = stock.CreatedBy
            };

            return Ok(result);
        }
        catch (Exception ex)
        {
            _logger.LogError(ex, "An error occurred while creating the inventory entry.");
            return CreateInternalServerErrorProblem("An error occurred while creating the inventory entry.", ex);
        }
    }

    #endregion

    #region Inventory Document Management

    /// <summary>
    /// Gets all inventory documents with optional pagination and filtering.
    /// </summary>
    /// <param name="page">Page number (1-based)</param>
    /// <param name="pageSize">Number of items per page</param>
    /// <param name="status">Filter by document status (Draft, Closed, etc.)</param>
    /// <param name="fromDate">Filter documents from this date</param>
    /// <param name="toDate">Filter documents to this date</param>
    /// <param name="includeRows">Whether to include document rows (default: false for performance)</param>
    /// <param name="cancellationToken">Cancellation token</param>
    /// <returns>Paginated list of inventory documents</returns>
    /// <response code="200">Returns the paginated list of inventory documents</response>
    /// <response code="400">If the query parameters are invalid</response>
    /// <response code="403">If the user doesn't have access to the current tenant</response>
    [HttpGet("inventory/documents")]
    [ProducesResponseType(typeof(PagedResult<InventoryDocumentDto>), StatusCodes.Status200OK)]
    [ProducesResponseType(typeof(ValidationProblemDetails), StatusCodes.Status400BadRequest)]
    [ProducesResponseType(StatusCodes.Status403Forbidden)]
    public async Task<ActionResult<PagedResult<InventoryDocumentDto>>> GetInventoryDocuments(
        [FromQuery] int page = 1,
        [FromQuery] int pageSize = 20,
        [FromQuery] string? status = null,
        [FromQuery] DateTime? fromDate = null,
        [FromQuery] DateTime? toDate = null,
        [FromQuery] bool includeRows = false,
        CancellationToken cancellationToken = default)
    {
        var paginationError = ValidatePaginationParameters(page, pageSize);
        if (paginationError != null) return paginationError;

        var tenantError = await ValidateTenantAccessAsync(_tenantContext);
        if (tenantError != null) return tenantError;

        try
        {
            // Get or create the inventory document type
            var inventoryDocType = await _documentHeaderService.GetOrCreateInventoryDocumentTypeAsync(
                _tenantContext.CurrentTenantId!.Value,
                cancellationToken);

            // Build query parameters to filter inventory documents
            var queryParams = new DocumentHeaderQueryParameters
            {
                Page = page,
                PageSize = pageSize,
                DocumentTypeId = inventoryDocType.Id,
                IncludeRows = includeRows, // Controlled by parameter - default false for performance
                SortBy = "Date",
                SortDirection = "desc"
            };

            // Apply optional filters
            if (!string.IsNullOrWhiteSpace(status) && Enum.TryParse<EntityDocumentStatus>(status, true, out var parsedStatus))
            {
                queryParams.Status = (EventForge.DTOs.Common.DocumentStatus)(int)parsedStatus;
            }

            if (fromDate.HasValue)
            {
                queryParams.FromDate = fromDate.Value;
            }

            if (toDate.HasValue)
            {
                queryParams.ToDate = toDate.Value;
            }

            // Get documents
            var documentsResult = await _documentHeaderService.GetPagedDocumentHeadersAsync(queryParams, cancellationToken);

            // Convert to InventoryDocumentDto with enriched rows (only if requested)
            var inventoryDocuments = new List<InventoryDocumentDto>();
            foreach (var doc in documentsResult.Items)
            {
                // Enrich rows with complete product and location data using optimized batch method
                // Only enrich if rows were requested and are present
                var enrichedRows = includeRows && doc.Rows != null && doc.Rows.Any()
                    ? await EnrichInventoryDocumentRowsAsync(doc.Rows, cancellationToken)
                    : new List<InventoryDocumentRowDto>();

                inventoryDocuments.Add(new InventoryDocumentDto
                {
                    Id = doc.Id,
                    Number = doc.Number,
                    Series = doc.Series,
                    InventoryDate = doc.Date,
                    WarehouseId = doc.SourceWarehouseId,
                    WarehouseName = doc.SourceWarehouseName,
                    Status = doc.Status.ToString(),
                    Notes = doc.Notes,
                    CreatedAt = doc.CreatedAt,
                    CreatedBy = doc.CreatedBy,
                    FinalizedAt = doc.ClosedAt,
                    FinalizedBy = doc.Status.ToString() == "Closed" ? doc.ModifiedBy : null,
                    Rows = enrichedRows
                });
            }

            var result = new PagedResult<InventoryDocumentDto>
            {
                Items = inventoryDocuments,
                TotalCount = documentsResult.TotalCount,
                Page = documentsResult.Page,
                PageSize = documentsResult.PageSize
            };

            return Ok(result);
        }
        catch (Exception ex)
        {
            _logger.LogError(ex, "An error occurred while retrieving inventory documents.");
            return CreateInternalServerErrorProblem("An error occurred while retrieving inventory documents.", ex);
        }
    }

    /// <summary>
    /// Gets an inventory document by ID.
    /// </summary>
    /// <param name="documentId">Inventory document ID</param>
    /// <param name="cancellationToken">Cancellation token</param>
    /// <returns>Inventory document</returns>
    /// <response code="200">Returns the inventory document</response>
    /// <response code="404">If the document is not found</response>
    /// <response code="403">If the user doesn't have access to the current tenant</response>
    [HttpGet("inventory/document/{documentId:guid}")]
    [ProducesResponseType(typeof(InventoryDocumentDto), StatusCodes.Status200OK)]
    [ProducesResponseType(StatusCodes.Status404NotFound)]
    [ProducesResponseType(StatusCodes.Status403Forbidden)]
    public async Task<IActionResult> GetInventoryDocument(Guid documentId, CancellationToken cancellationToken = default)
    {
        var tenantError = await ValidateTenantAccessAsync(_tenantContext);
        if (tenantError != null) return tenantError;

        try
        {
            var documentHeader = await _documentHeaderService.GetDocumentHeaderByIdAsync(documentId, includeRows: true, cancellationToken);
            if (documentHeader == null)
            {
                return NotFound(new ProblemDetails
                {
                    Title = "Document not found",
                    Detail = $"Inventory document with ID {documentId} was not found.",
                    Status = StatusCodes.Status404NotFound
                });
            }

            // Enrich rows with complete product and location data
            var enrichedRows = documentHeader.Rows != null && documentHeader.Rows.Any()
                ? await EnrichInventoryDocumentRowsAsync(documentHeader.Rows, cancellationToken)
                : new List<InventoryDocumentRowDto>();

            var result = new InventoryDocumentDto
            {
                Id = documentHeader.Id,
                Number = documentHeader.Number,
                Series = documentHeader.Series,
                InventoryDate = documentHeader.Date,
                WarehouseId = documentHeader.SourceWarehouseId,
                WarehouseName = documentHeader.SourceWarehouseName,
                Status = documentHeader.Status.ToString(),
                Notes = documentHeader.Notes,
                CreatedAt = documentHeader.CreatedAt,
                CreatedBy = documentHeader.CreatedBy,
                FinalizedAt = documentHeader.ClosedAt,
                FinalizedBy = documentHeader.Status.ToString() == "Closed" ? documentHeader.ModifiedBy : null,
                Rows = enrichedRows
            };

            return Ok(result);
        }
        catch (Exception ex)
        {
            _logger.LogError(ex, "An error occurred while retrieving inventory document {DocumentId}.", documentId);
            return CreateInternalServerErrorProblem("An error occurred while retrieving inventory document.", ex);
        }
    }

    /// <summary>
    /// Starts a new inventory document.
    /// </summary>
    /// <param name="createDto">Inventory document creation data</param>
    /// <param name="cancellationToken">Cancellation token</param>
    /// <returns>Created inventory document</returns>
    /// <response code="200">Returns the created inventory document</response>
    /// <response code="400">If the input data is invalid</response>
    /// <response code="403">If the user doesn't have access to the current tenant</response>
    [HttpPost("inventory/document/start")]
    [ProducesResponseType(typeof(InventoryDocumentDto), StatusCodes.Status200OK)]
    [ProducesResponseType(StatusCodes.Status400BadRequest)]
    [ProducesResponseType(StatusCodes.Status403Forbidden)]
    public async Task<IActionResult> StartInventoryDocument([FromBody] CreateInventoryDocumentDto createDto, CancellationToken cancellationToken = default)
    {
        if (!ModelState.IsValid)
        {
            return CreateValidationProblemDetails();
        }

        var tenantError = await ValidateTenantAccessAsync(_tenantContext);
        if (tenantError != null) return tenantError;

        try
        {
            var currentTenantId = _tenantContext.CurrentTenantId;
            if (!currentTenantId.HasValue)
            {
                return Problem("Tenant not found or invalid.", statusCode: StatusCodes.Status403Forbidden);
            }

            // Get or create an "Inventory" document type
            var inventoryDocumentType = await _documentHeaderService.GetOrCreateInventoryDocumentTypeAsync(currentTenantId.Value, cancellationToken);

            // Get or create system business party for internal operations
            var systemBusinessPartyId = await _documentHeaderService.GetOrCreateSystemBusinessPartyAsync(currentTenantId.Value, cancellationToken);

            // Generate document number if not provided
            var documentNumber = createDto.Number ?? $"INV-{DateTime.UtcNow:yyyyMMdd-HHmmss}";

            // Create a simplified document header for inventory
            var createHeaderDto = new CreateDocumentHeaderDto
            {
                DocumentTypeId = inventoryDocumentType.Id,
                Series = createDto.Series,
                Number = documentNumber,
                Date = createDto.InventoryDate,
                BusinessPartyId = systemBusinessPartyId,
                SourceWarehouseId = createDto.WarehouseId,
                Notes = createDto.Notes,
                IsFiscal = false,
                IsProforma = true
            };

            var documentHeader = await _documentHeaderService.CreateDocumentHeaderAsync(createHeaderDto, GetCurrentUser(), cancellationToken);

            // Map to inventory document DTO
            var result = new InventoryDocumentDto
            {
                Id = documentHeader.Id,
                Number = documentHeader.Number,
                Series = documentHeader.Series,
                InventoryDate = documentHeader.Date,
                WarehouseId = documentHeader.SourceWarehouseId,
                WarehouseName = documentHeader.SourceWarehouseName,
                Status = documentHeader.Status.ToString(),
                Notes = documentHeader.Notes,
                CreatedAt = documentHeader.CreatedAt,
                CreatedBy = documentHeader.CreatedBy,
                Rows = new List<InventoryDocumentRowDto>()
            };

            return Ok(result);
        }
        catch (Exception ex)
        {
            _logger.LogError(ex, "An error occurred while starting the inventory document.");
            return CreateInternalServerErrorProblem("An error occurred while starting the inventory document.", ex);
        }
    }

    /// <summary>
    /// Adds a row to an existing inventory document.
    /// </summary>
    /// <param name="documentId">Inventory document ID</param>
    /// <param name="rowDto">Row data to add</param>
    /// <param name="cancellationToken">Cancellation token</param>
    /// <returns>Updated inventory document</returns>
    /// <response code="200">Returns the updated inventory document</response>
    /// <response code="400">If the input data is invalid</response>
    /// <response code="404">If the document is not found</response>
    /// <response code="403">If the user doesn't have access to the current tenant</response>
    [HttpPost("inventory/document/{documentId:guid}/row")]
    [ProducesResponseType(typeof(InventoryDocumentDto), StatusCodes.Status200OK)]
    [ProducesResponseType(StatusCodes.Status400BadRequest)]
    [ProducesResponseType(StatusCodes.Status404NotFound)]
    [ProducesResponseType(StatusCodes.Status403Forbidden)]
    public async Task<IActionResult> AddInventoryDocumentRow(Guid documentId, [FromBody] AddInventoryDocumentRowDto rowDto, CancellationToken cancellationToken = default)
    {
        if (!ModelState.IsValid)
        {
            return CreateValidationProblemDetails();
        }

        var tenantError = await ValidateTenantAccessAsync(_tenantContext);
        if (tenantError != null) return tenantError;

        try
        {
            // Get the document header
            var documentHeader = await _documentHeaderService.GetDocumentHeaderByIdAsync(documentId, includeRows: true, cancellationToken);
            if (documentHeader == null)
            {
                return NotFound(new ProblemDetails
                {
                    Title = "Document not found",
                    Detail = $"Inventory document with ID {documentId} was not found.",
                    Status = StatusCodes.Status404NotFound
                });
            }

            // Get current stock level to calculate adjustment
            var existingStocks = await _stockService.GetStockAsync(
                page: 1,
                pageSize: 1,
                productId: rowDto.ProductId,
                locationId: rowDto.LocationId,
                lotId: rowDto.LotId,
                cancellationToken: cancellationToken);

            var existingStock = existingStocks.Items.FirstOrDefault();
            var currentQuantity = existingStock?.Quantity ?? 0;
            var adjustmentQuantity = rowDto.Quantity - currentQuantity;

            // Get product and location info for the row - fetch from ProductService to ensure complete data
            var product = await _productService.GetProductByIdAsync(rowDto.ProductId, cancellationToken);
            var location = await _storageLocationService.GetStorageLocationByIdAsync(rowDto.LocationId, cancellationToken);

            if (product == null)
            {
                return NotFound(new ProblemDetails
                {
                    Title = "Product not found",
                    Detail = $"Product with ID {rowDto.ProductId} was not found.",
                    Status = StatusCodes.Status404NotFound
                });
            }

            if (location == null)
            {
                return NotFound(new ProblemDetails
                {
                    Title = "Location not found",
                    Detail = $"Location with ID {rowDto.LocationId} was not found.",
                    Status = StatusCodes.Status404NotFound
                });
            }

            // Get unit of measure symbol if available
            string? unitOfMeasure = null;
            if (product.UnitOfMeasureId.HasValue)
            {
                try
                {
                    // Fetch unit of measure details from the database context
                    var um = await _context.UMs
                        .FirstOrDefaultAsync(u => u.Id == product.UnitOfMeasureId.Value && !u.IsDeleted, cancellationToken);
                    unitOfMeasure = um?.Symbol;
                }
                catch
                {
                    // Continue without unit of measure if fetch fails
                }
            }

            // Get VAT rate if available
            decimal vatRate = 0m;
            string? vatDescription = null;
            if (product.VatRateId.HasValue)
            {
                try
                {
                    // Fetch VAT rate details from the database context
                    var vat = await _context.VatRates
                        .FirstOrDefaultAsync(v => v.Id == product.VatRateId.Value && !v.IsDeleted, cancellationToken);
                    if (vat != null)
                    {
                        vatRate = vat.Percentage;
                        vatDescription = $"VAT {vat.Percentage}%";
                    }
                }
                catch
                {
                    // Continue without VAT rate if fetch fails
                }
            }

            // Check if a row with the same ProductId + LocationId (+ LotId if present) already exists
            // This implements the row merging feature (accorpamento delle righe per articolo/ubicazione)
            var existingRow = documentHeader.Rows?
                .FirstOrDefault(r =>
                    r.ProductId == rowDto.ProductId &&
                    r.LocationId == rowDto.LocationId);

            DocumentRowDto documentRow;

            if (existingRow != null)
            {
                // Row exists - merge by adding quantities together
                var newQuantity = existingRow.Quantity + rowDto.Quantity;

                _logger.LogInformation(
                    "Merging inventory row for product {ProductId} at location {LocationId}: existing quantity {ExistingQty} + new quantity {NewQty} = {TotalQty}",
                    rowDto.ProductId, rowDto.LocationId, existingRow.Quantity, rowDto.Quantity, newQuantity);

                // Update the existing row directly in the database
                var rowEntity = await _context.DocumentRows
                    .FirstOrDefaultAsync(r => r.Id == existingRow.Id && !r.IsDeleted, cancellationToken);

                if (rowEntity != null)
                {
                    rowEntity.Quantity = newQuantity;
                    // Append notes if new notes are provided
                    if (!string.IsNullOrWhiteSpace(rowDto.Notes))
                    {
                        rowEntity.Notes = string.IsNullOrWhiteSpace(rowEntity.Notes)
                            ? rowDto.Notes
                            : $"{rowEntity.Notes}; {rowDto.Notes}";
                    }
                    rowEntity.ModifiedAt = DateTime.UtcNow;
                    rowEntity.ModifiedBy = GetCurrentUser();

                    await _context.SaveChangesAsync(cancellationToken);

                    // Map back to DocumentRowDto
                    documentRow = new DocumentRowDto
                    {
                        Id = rowEntity.Id,
                        ProductId = rowEntity.ProductId,
                        ProductCode = rowEntity.ProductCode,
                        LocationId = rowEntity.LocationId,
                        Description = rowEntity.Description,
                        Quantity = rowEntity.Quantity,
                        Notes = rowEntity.Notes,
                        CreatedAt = rowEntity.CreatedAt,
                        CreatedBy = rowEntity.CreatedBy
                    };
                }
                else
                {
                    // Fallback if entity not found - shouldn't happen
                    throw new InvalidOperationException($"Row entity {existingRow.Id} not found in database");
                }
            }
            else
            {
                // No existing row - create a new one
                var createRowDto = new CreateDocumentRowDto
                {
                    DocumentHeaderId = documentId,
                    ProductCode = product.Code,
                    ProductId = rowDto.ProductId,
                    LocationId = rowDto.LocationId,
                    Description = product.Name, // Clean product name only
                    UnitOfMeasure = unitOfMeasure,
                    UnitOfMeasureId = rowDto.UnitOfMeasureId, // Pass UnitOfMeasureId to enable conversion
                    Quantity = rowDto.Quantity,
                    UnitPrice = 0, // Purchase price - skipped for now per requirements
                    VatRate = vatRate,
                    VatDescription = vatDescription,
                    SourceWarehouseId = location.WarehouseId, // Track the warehouse/location
                    Notes = rowDto.Notes
                };

                documentRow = await _documentHeaderService.AddDocumentRowAsync(createRowDto, GetCurrentUser(), cancellationToken);
            }

            // Build response with the new row
            var newRow = new InventoryDocumentRowDto
            {
                Id = documentRow.Id,
                ProductId = rowDto.ProductId,
                ProductName = product?.Name ?? string.Empty,
                ProductCode = product?.Code ?? string.Empty,
                LocationId = rowDto.LocationId,
                LocationName = location?.Code ?? string.Empty,
                Quantity = rowDto.Quantity,
                PreviousQuantity = currentQuantity,
                AdjustmentQuantity = adjustmentQuantity,
                LotId = rowDto.LotId,
                LotCode = existingStock?.LotCode,
                Notes = rowDto.Notes,
                CreatedAt = documentRow.CreatedAt,
                CreatedBy = documentRow.CreatedBy
            };

            // Get updated document
            var updatedDocument = await _documentHeaderService.GetDocumentHeaderByIdAsync(documentId, includeRows: true, cancellationToken);

            // Enrich all rows with product and location data using the helper method
            var enrichedRows = updatedDocument?.Rows != null && updatedDocument.Rows.Any()
                ? await EnrichInventoryDocumentRowsAsync(updatedDocument.Rows, cancellationToken)
                : new List<InventoryDocumentRowDto>();

            var result = new InventoryDocumentDto
            {
                Id = updatedDocument!.Id,
                Number = updatedDocument.Number,
                Series = updatedDocument.Series,
                InventoryDate = updatedDocument.Date,
                WarehouseId = updatedDocument.SourceWarehouseId,
                WarehouseName = updatedDocument.SourceWarehouseName,
                Status = updatedDocument.Status.ToString(),
                Notes = updatedDocument.Notes,
                CreatedAt = updatedDocument.CreatedAt,
                CreatedBy = updatedDocument.CreatedBy,
                Rows = enrichedRows
            };

            return Ok(result);
        }
        catch (Exception ex)
        {
            _logger.LogError(ex, "An error occurred while adding row to inventory document {DocumentId}.", documentId);
            return CreateInternalServerErrorProblem("An error occurred while adding row to inventory document.", ex);
        }
    }

    /// <summary>
    /// Updates an inventory document's metadata (date, warehouse, notes).
    /// Can only update Draft documents.
    /// </summary>
    /// <param name="documentId">Inventory document ID</param>
    /// <param name="updateDto">Updated document data</param>
    /// <param name="cancellationToken">Cancellation token</param>
    /// <returns>Updated inventory document</returns>
    /// <response code="200">Returns the updated inventory document</response>
    /// <response code="400">If the input data is invalid or document is not in Draft status</response>
    /// <response code="404">If the document is not found</response>
    /// <response code="403">If the user doesn't have access to the current tenant</response>
    [HttpPut("inventory/document/{documentId:guid}")]
    [ProducesResponseType(typeof(InventoryDocumentDto), StatusCodes.Status200OK)]
    [ProducesResponseType(StatusCodes.Status400BadRequest)]
    [ProducesResponseType(StatusCodes.Status404NotFound)]
    [ProducesResponseType(StatusCodes.Status403Forbidden)]
    public async Task<IActionResult> UpdateInventoryDocument(Guid documentId, [FromBody] UpdateInventoryDocumentDto updateDto, CancellationToken cancellationToken = default)
    {
        if (!ModelState.IsValid)
        {
            return CreateValidationProblemDetails();
        }

        var tenantError = await ValidateTenantAccessAsync(_tenantContext);
        if (tenantError != null) return tenantError;

        try
        {
            // Get the document header entity from context
            var documentHeader = await _context.DocumentHeaders
                .Include(dh => dh.Rows)
                .FirstOrDefaultAsync(dh => dh.Id == documentId && !dh.IsDeleted, cancellationToken);

            if (documentHeader == null)
            {
                return NotFound(new ProblemDetails
                {
                    Title = "Document not found",
                    Detail = $"Inventory document with ID {documentId} was not found.",
                    Status = StatusCodes.Status404NotFound
                });
            }

            // Only allow updating Draft documents (status is Open in entity)
            if (documentHeader.Status != EntityDocumentStatus.Open)
            {
                return BadRequest(new ProblemDetails
                {
                    Title = "Document cannot be updated",
                    Detail = "Only Draft inventory documents can be updated. This document has already been finalized.",
                    Status = StatusCodes.Status400BadRequest
                });
            }

            // Update the allowed fields
            documentHeader.Date = updateDto.InventoryDate;
            documentHeader.SourceWarehouseId = updateDto.WarehouseId;
            documentHeader.Notes = updateDto.Notes;
            documentHeader.ModifiedBy = GetCurrentUser();
            documentHeader.ModifiedAt = DateTime.UtcNow;

            await _context.SaveChangesAsync(cancellationToken);

            _logger.LogInformation("Updated inventory document {DocumentId} - Date: {Date}, Warehouse: {WarehouseId}",
                documentId, updateDto.InventoryDate, updateDto.WarehouseId);

            // Get the updated document with full details
            var updatedDocument = await _documentHeaderService.GetDocumentHeaderByIdAsync(documentId, includeRows: true, cancellationToken);

            // Enrich rows with product and location data
            var enrichedRows = updatedDocument!.Rows != null && updatedDocument.Rows.Any()
                ? await EnrichInventoryDocumentRowsAsync(updatedDocument.Rows, cancellationToken)
                : new List<InventoryDocumentRowDto>();

            var result = new InventoryDocumentDto
            {
                Id = updatedDocument.Id,
                Number = updatedDocument.Number,
                Series = updatedDocument.Series,
                InventoryDate = updatedDocument.Date,
                WarehouseId = updatedDocument.SourceWarehouseId,
                WarehouseName = updatedDocument.SourceWarehouseName,
                Status = updatedDocument.Status.ToString(),
                Notes = updatedDocument.Notes,
                CreatedAt = updatedDocument.CreatedAt,
                CreatedBy = updatedDocument.CreatedBy,
                Rows = enrichedRows
            };

            return Ok(result);
        }
        catch (Exception ex)
        {
            _logger.LogError(ex, "An error occurred while updating inventory document {DocumentId}.", documentId);
            return CreateInternalServerErrorProblem("An error occurred while updating inventory document.", ex);
        }
    }

    /// <summary>
    /// Updates an existing row in an inventory document.
    /// </summary>
    /// <param name="documentId">Inventory document ID</param>
    /// <param name="rowId">Row ID to update</param>
    /// <param name="rowDto">Updated row data</param>
    /// <param name="cancellationToken">Cancellation token</param>
    /// <returns>Updated inventory document</returns>
    /// <response code="200">Returns the updated inventory document</response>
    /// <response code="400">If the input data is invalid</response>
    /// <response code="404">If the document or row is not found</response>
    /// <response code="403">If the user doesn't have access to the current tenant</response>
    [HttpPut("inventory/document/{documentId:guid}/row/{rowId:guid}")]
    [ProducesResponseType(typeof(InventoryDocumentDto), StatusCodes.Status200OK)]
    [ProducesResponseType(StatusCodes.Status400BadRequest)]
    [ProducesResponseType(StatusCodes.Status404NotFound)]
    [ProducesResponseType(StatusCodes.Status403Forbidden)]
    public async Task<IActionResult> UpdateInventoryDocumentRow(Guid documentId, Guid rowId, [FromBody] UpdateInventoryDocumentRowDto rowDto, CancellationToken cancellationToken = default)
    {
        if (!ModelState.IsValid)
        {
            return CreateValidationProblemDetails();
        }

        var tenantError = await ValidateTenantAccessAsync(_tenantContext);
        if (tenantError != null) return tenantError;

        try
        {
            // Get the document header
            var documentHeader = await _documentHeaderService.GetDocumentHeaderByIdAsync(documentId, includeRows: true, cancellationToken);
            if (documentHeader == null)
            {
                return NotFound(new ProblemDetails
                {
                    Title = "Document not found",
                    Detail = $"Inventory document with ID {documentId} was not found.",
                    Status = StatusCodes.Status404NotFound
                });
            }

            // Check if document is still open
            if ((int)documentHeader.Status != (int)EntityDocumentStatus.Open)
            {
                return BadRequest(new ProblemDetails
                {
                    Title = "Document not editable",
                    Detail = "Cannot modify rows in a closed or cancelled inventory document.",
                    Status = StatusCodes.Status400BadRequest
                });
            }

            // Find the row in the database
            var rowEntity = await _context.DocumentRows
                .FirstOrDefaultAsync(r => r.Id == rowId && !r.IsDeleted, cancellationToken);

            if (rowEntity == null)
            {
                return NotFound(new ProblemDetails
                {
                    Title = "Row not found",
                    Detail = $"Row with ID {rowId} was not found in document {documentId}.",
                    Status = StatusCodes.Status404NotFound
                });
            }

            // Update the row product, quantity, location, and notes
            if (rowDto.ProductId.HasValue)
            {
                rowEntity.ProductId = rowDto.ProductId.Value;

                // Update product code and description from the new product
                var product = await _context.Products
                    .FirstOrDefaultAsync(p => p.Id == rowDto.ProductId.Value && !p.IsDeleted, cancellationToken);

                if (product != null)
                {
                    rowEntity.ProductCode = product.Code;
                    rowEntity.Description = product.Name;
                }
            }

            rowEntity.Quantity = rowDto.Quantity;

            if (rowDto.LocationId.HasValue)
            {
                rowEntity.LocationId = rowDto.LocationId.Value;
            }

            rowEntity.Notes = rowDto.Notes;
            rowEntity.ModifiedAt = DateTime.UtcNow;
            rowEntity.ModifiedBy = GetCurrentUser();

            await _context.SaveChangesAsync(cancellationToken);

            // Get updated document
            var updatedDocument = await _documentHeaderService.GetDocumentHeaderByIdAsync(documentId, includeRows: true, cancellationToken);

            // Enrich all rows with product and location data
            var enrichedRows = updatedDocument?.Rows != null && updatedDocument.Rows.Any()
                ? await EnrichInventoryDocumentRowsAsync(updatedDocument.Rows, cancellationToken)
                : new List<InventoryDocumentRowDto>();

            var result = new InventoryDocumentDto
            {
                Id = updatedDocument!.Id,
                Number = updatedDocument.Number,
                Series = updatedDocument.Series,
                InventoryDate = updatedDocument.Date,
                WarehouseId = updatedDocument.SourceWarehouseId,
                WarehouseName = updatedDocument.SourceWarehouseName,
                Status = updatedDocument.Status.ToString(),
                Notes = updatedDocument.Notes,
                CreatedAt = updatedDocument.CreatedAt,
                CreatedBy = updatedDocument.CreatedBy,
                Rows = enrichedRows
            };

            return Ok(result);
        }
        catch (Exception ex)
        {
            _logger.LogError(ex, "An error occurred while updating row {RowId} in inventory document {DocumentId}.", rowId, documentId);
            return CreateInternalServerErrorProblem("An error occurred while updating row in inventory document.", ex);
        }
    }

    /// <summary>
    /// Deletes a row from an inventory document.
    /// </summary>
    /// <param name="documentId">Inventory document ID</param>
    /// <param name="rowId">Row ID to delete</param>
    /// <param name="cancellationToken">Cancellation token</param>
    /// <returns>Updated inventory document</returns>
    /// <response code="200">Returns the updated inventory document</response>
    /// <response code="404">If the document or row is not found</response>
    /// <response code="403">If the user doesn't have access to the current tenant</response>
    [HttpDelete("inventory/document/{documentId:guid}/row/{rowId:guid}")]
    [ProducesResponseType(typeof(InventoryDocumentDto), StatusCodes.Status200OK)]
    [ProducesResponseType(StatusCodes.Status404NotFound)]
    [ProducesResponseType(StatusCodes.Status403Forbidden)]
    public async Task<IActionResult> DeleteInventoryDocumentRow(Guid documentId, Guid rowId, CancellationToken cancellationToken = default)
    {
        var tenantError = await ValidateTenantAccessAsync(_tenantContext);
        if (tenantError != null) return tenantError;

        try
        {
            // Get the document header
            var documentHeader = await _documentHeaderService.GetDocumentHeaderByIdAsync(documentId, includeRows: true, cancellationToken);
            if (documentHeader == null)
            {
                return NotFound(new ProblemDetails
                {
                    Title = "Document not found",
                    Detail = $"Inventory document with ID {documentId} was not found.",
                    Status = StatusCodes.Status404NotFound
                });
            }

            // Check if document is still open
            if ((int)documentHeader.Status != (int)EntityDocumentStatus.Open)
            {
                return BadRequest(new ProblemDetails
                {
                    Title = "Document not editable",
                    Detail = "Cannot delete rows from a closed or cancelled inventory document.",
                    Status = StatusCodes.Status400BadRequest
                });
            }

            // Find the row in the database
            var rowEntity = await _context.DocumentRows
                .FirstOrDefaultAsync(r => r.Id == rowId && !r.IsDeleted, cancellationToken);

            if (rowEntity == null)
            {
                return NotFound(new ProblemDetails
                {
                    Title = "Row not found",
                    Detail = $"Row with ID {rowId} was not found in document {documentId}.",
                    Status = StatusCodes.Status404NotFound
                });
            }

            // Soft delete the row
            rowEntity.IsDeleted = true;
            rowEntity.DeletedAt = DateTime.UtcNow;
            rowEntity.DeletedBy = GetCurrentUser();

            await _context.SaveChangesAsync(cancellationToken);

            // Get updated document
            var updatedDocument = await _documentHeaderService.GetDocumentHeaderByIdAsync(documentId, includeRows: true, cancellationToken);

            // Enrich all rows with product and location data
            var enrichedRows = updatedDocument?.Rows != null && updatedDocument.Rows.Any()
                ? await EnrichInventoryDocumentRowsAsync(updatedDocument.Rows, cancellationToken)
                : new List<InventoryDocumentRowDto>();

            var result = new InventoryDocumentDto
            {
                Id = updatedDocument!.Id,
                Number = updatedDocument.Number,
                Series = updatedDocument.Series,
                InventoryDate = updatedDocument.Date,
                WarehouseId = updatedDocument.SourceWarehouseId,
                WarehouseName = updatedDocument.SourceWarehouseName,
                Status = updatedDocument.Status.ToString(),
                Notes = updatedDocument.Notes,
                CreatedAt = updatedDocument.CreatedAt,
                CreatedBy = updatedDocument.CreatedBy,
                Rows = enrichedRows
            };

            return Ok(result);
        }
        catch (Exception ex)
        {
            _logger.LogError(ex, "An error occurred while deleting row {RowId} from inventory document {DocumentId}.", rowId, documentId);
            return CreateInternalServerErrorProblem("An error occurred while deleting row from inventory document.", ex);
        }
    }

    /// <summary>
    /// Finalizes an inventory document and applies all stock adjustments.
    /// </summary>
    /// <param name="documentId">Inventory document ID</param>
    /// <param name="cancellationToken">Cancellation token</param>
    /// <returns>Finalized inventory document</returns>
    /// <response code="200">Returns the finalized inventory document</response>
    /// <response code="404">If the document is not found</response>
    /// <response code="403">If the user doesn't have access to the current tenant</response>
    [HttpPost("inventory/document/{documentId:guid}/finalize")]
    [ProducesResponseType(typeof(InventoryDocumentDto), StatusCodes.Status200OK)]
    [ProducesResponseType(StatusCodes.Status404NotFound)]
    [ProducesResponseType(StatusCodes.Status403Forbidden)]
    public async Task<IActionResult> FinalizeInventoryDocument(Guid documentId, CancellationToken cancellationToken = default)
    {
        var tenantError = await ValidateTenantAccessAsync(_tenantContext);
        if (tenantError != null) return tenantError;

        try
        {
            // Get the document header with rows
            var documentHeader = await _documentHeaderService.GetDocumentHeaderByIdAsync(documentId, includeRows: true, cancellationToken);
            if (documentHeader == null)
            {
                return NotFound(new ProblemDetails
                {
                    Title = "Document not found",
                    Detail = $"Inventory document with ID {documentId} was not found.",
                    Status = StatusCodes.Status404NotFound
                });
            }

            // Process each row and apply stock adjustments
            if (documentHeader.Rows != null && documentHeader.Rows.Any())
            {
                _logger.LogInformation("Processing {Count} inventory rows for document {DocumentId}",
                    documentHeader.Rows.Count, documentId);

                foreach (var row in documentHeader.Rows)
                {
                    try
                    {
                        // Use ProductId and LocationId directly from the row
                        Guid productId = row.ProductId ?? Guid.Empty;
                        Guid locationId = row.LocationId ?? Guid.Empty;

                        // DocumentRowDto does not contain LotId in current DTO.
                        // Preserve compilation and behaviour by treating lot as unknown here.
                        // If lot information is required, extend DocumentRowDto to include LotId at source.
                        Guid? lotId = null;

                        // Validate we have both IDs
                        if (productId == Guid.Empty || locationId == Guid.Empty)
                        {
                            _logger.LogWarning("Row {RowId} missing ProductId or LocationId, skipping", row.Id);
                            continue;
                        }

                        var newQuantity = row.Quantity;

                        // Get current stock level
                        var existingStocks = await _stockService.GetStockAsync(
                            page: 1,
                            pageSize: 1,
                            productId: productId,
                            locationId: locationId,
                            lotId: lotId,
                            cancellationToken: cancellationToken);

                        var currentQuantity = existingStocks.Items.FirstOrDefault()?.Quantity ?? 0;
                        var adjustmentQuantity = newQuantity - currentQuantity;

                        // Only apply adjustment if there's a difference
                        if (adjustmentQuantity != 0)
                        {
                            // 1) Create stock adjustment movement (keeps audit trail)
                            // Use the document's InventoryDate for the movement date
                            _ = await _stockMovementService.ProcessAdjustmentMovementAsync(
                                productId: productId,
                                locationId: locationId,
                                adjustmentQuantity: adjustmentQuantity,
                                reason: "Inventory Count",
                                lotId: lotId,
                                notes: $"Inventory adjustment from document {documentHeader.Number}. Previous: {currentQuantity}, New: {newQuantity}",
                                currentUser: GetCurrentUser(),
                                movementDate: documentHeader.Date,
                                cancellationToken: cancellationToken);

                            _logger.LogInformation(
                                "Applied inventory adjustment for product {ProductId} at location {LocationId}: {Adjustment} (from {Current} to {New})",
                                productId, locationId, adjustmentQuantity, currentQuantity, newQuantity);

                            // 2) Ensure the Stocks table is updated to reflect the counted quantity
                            try
                            {
                                var createStockDto = new CreateStockDto
                                {
                                    ProductId = productId,
                                    StorageLocationId = locationId,
                                    LotId = lotId,
                                    Quantity = newQuantity,
                                    Notes = $"Adjusted by inventory document {documentHeader.Number}"
                                    // Other fields (ReservedQuantity, MinimumLevel etc.) can be left null or set if known
                                };

                                // This call will create or update a Stock record
                                var updatedStock = await _stockService.CreateOrUpdateStockAsync(createStockDto, GetCurrentUser(), cancellationToken);

                                // Optionally update LastInventoryDate
                                if (updatedStock != null)
                                {
                                    await _stockService.UpdateLastInventoryDateAsync(updatedStock.Id, DateTime.UtcNow, cancellationToken);
                                }
                            }
                            catch (Exception stockEx)
                            {
                                // Log and continue: movement exists, but Stocks update failed
                                _logger.LogError(stockEx, "Failed updating Stocks table for product {ProductId} at location {LocationId} after creating movement", productId, locationId);
                            }
                        }
                        else
                        {
                            _logger.LogInformation(
                                "No adjustment needed for product {ProductId} at location {LocationId}: quantity unchanged at {Quantity}",
                                productId, locationId, currentQuantity);
                        }
                    }
                    catch (Exception ex)
                    {
                        _logger.LogError(ex, "Error processing inventory row {RowId} in document {DocumentId}",
                            row.Id, documentId);
                        // Continue processing other rows even if one fails
                    }
                }
            }

            // Now close the document
            var closedDocument = await _documentHeaderService.CloseDocumentAsync(documentId, GetCurrentUser(), cancellationToken);

            // Enrich rows with product and location data
            var enrichedRows = closedDocument!.Rows != null && closedDocument.Rows.Any()
                ? await EnrichInventoryDocumentRowsAsync(closedDocument.Rows, cancellationToken)
                : new List<InventoryDocumentRowDto>();

            var result = new InventoryDocumentDto
            {
                Id = closedDocument.Id,
                Number = closedDocument.Number,
                Series = closedDocument.Series,
                InventoryDate = closedDocument.Date,
                WarehouseId = closedDocument.SourceWarehouseId,
                WarehouseName = closedDocument.SourceWarehouseName,
                Status = closedDocument.Status.ToString(),
                Notes = closedDocument.Notes,
                CreatedAt = closedDocument.CreatedAt,
                CreatedBy = closedDocument.CreatedBy,
                FinalizedAt = closedDocument.ClosedAt,
                FinalizedBy = closedDocument.ModifiedBy,
                Rows = enrichedRows
            };

            return Ok(result);
        }
        catch (Exception ex)
        {
            _logger.LogError(ex, "An error occurred while finalizing inventory document {DocumentId}.", documentId);
            return CreateInternalServerErrorProblem("An error occurred while finalizing inventory document.", ex);
        }
    }

    /// <summary>
    /// Seeds an inventory document with rows for all active products in the tenant.
    /// Creates a test inventory document with one row per product.
    /// </summary>
    /// <param name="request">Seed request parameters</param>
    /// <param name="cancellationToken">Cancellation token</param>
    /// <returns>Seed operation result</returns>
    /// <response code="200">Returns the seed operation result</response>
    /// <response code="400">If the request parameters are invalid</response>
    /// <response code="403">If the user doesn't have access to the current tenant</response>
    [HttpPost("inventory/document/seed-all")]
    [RequireLicenseFeature("ProductManagement")]
    [ProducesResponseType(typeof(InventorySeedResultDto), StatusCodes.Status200OK)]
    [ProducesResponseType(StatusCodes.Status400BadRequest)]
    [ProducesResponseType(StatusCodes.Status403Forbidden)]
    public async Task<IActionResult> SeedInventoryDocument(
        [FromBody] InventorySeedRequestDto request,
        CancellationToken cancellationToken = default)
    {
        if (!ModelState.IsValid)
        {
            return CreateValidationProblemDetails();
        }

        var tenantError = await ValidateTenantAccessAsync(_tenantContext);
        if (tenantError != null) return tenantError;

        try
        {
            var result = await _inventoryBulkSeedService.SeedInventoryAsync(
                request,
                GetCurrentUser(),
                cancellationToken);

            return Ok(result);
        }
        catch (ArgumentException ex)
        {
            _logger.LogWarning(ex, "Validation error during inventory seed");
            return CreateValidationProblemDetails(ex.Message);
        }
        catch (InvalidOperationException ex)
        {
            _logger.LogWarning(ex, "Operation error during inventory seed");
            return CreateValidationProblemDetails(ex.Message);
        }
        catch (Exception ex)
        {
            _logger.LogError(ex, "An error occurred while seeding inventory document.");
            return CreateInternalServerErrorProblem("An error occurred while seeding inventory document.", ex);
        }
    }

    /// <summary>
<<<<<<< HEAD
    /// Validates an inventory document to identify data quality issues and estimate load time.
    /// Performs diagnostic checks without loading all rows into memory.
    /// </summary>
    /// <param name="documentId">Inventory document ID</param>
    /// <param name="cancellationToken">Cancellation token</param>
    /// <returns>Validation result with issues and statistics</returns>
    /// <response code="200">Returns the validation result</response>
    /// <response code="404">If the document is not found</response>
    /// <response code="403">If the user doesn't have access to the current tenant</response>
    [HttpPost("inventory/documents/{documentId:guid}/validate")]
    [ProducesResponseType(typeof(InventoryValidationResultDto), StatusCodes.Status200OK)]
    [ProducesResponseType(StatusCodes.Status404NotFound)]
    [ProducesResponseType(StatusCodes.Status403Forbidden)]
    public async Task<IActionResult> ValidateInventoryDocument(Guid documentId, CancellationToken cancellationToken = default)
=======
    /// Gets all open inventory documents (Status == "Open").
    /// Returns documents ordered by creation date (most recent first).
    /// </summary>
    /// <param name="cancellationToken">Cancellation token</param>
    /// <returns>List of open inventory documents</returns>
    /// <response code="200">Returns the list of open inventory documents</response>
    /// <response code="403">If the user doesn't have access to the current tenant</response>
    [HttpGet("inventory/documents/open")]
    [ProducesResponseType(typeof(List<InventoryDocumentDto>), StatusCodes.Status200OK)]
    [ProducesResponseType(StatusCodes.Status403Forbidden)]
    public async Task<ActionResult<List<InventoryDocumentDto>>> GetOpenInventoryDocuments(CancellationToken cancellationToken = default)
>>>>>>> 37b8faa3
    {
        var tenantError = await ValidateTenantAccessAsync(_tenantContext);
        if (tenantError != null) return tenantError;

        try
        {
<<<<<<< HEAD
            var stopwatch = System.Diagnostics.Stopwatch.StartNew();
            _logger.LogInformation("Starting validation for inventory document {DocumentId}", documentId);

            var result = new InventoryValidationResultDto
            {
                DocumentId = documentId,
                Timestamp = DateTime.UtcNow,
                IsValid = true,
                Issues = new List<InventoryValidationIssue>(),
                Stats = new InventoryStats()
            };

            // 1. Verify document exists
=======
            // Get or create the inventory document type
            var inventoryDocType = await _documentHeaderService.GetOrCreateInventoryDocumentTypeAsync(
                _tenantContext.CurrentTenantId!.Value,
                cancellationToken);

            // Query for Open status documents
            var queryParams = new DocumentHeaderQueryParameters
            {
                DocumentTypeId = inventoryDocType.Id,
                Status = (EventForge.DTOs.Common.DocumentStatus)(int)EntityDocumentStatus.Open,
                Page = 1,
                PageSize = MaxBulkOperationPageSize,
                IncludeRows = true
            };

            var documentsResult = await _documentHeaderService.GetPagedDocumentHeadersAsync(queryParams, cancellationToken);

            var inventoryDocuments = new List<InventoryDocumentDto>();

            if (documentsResult?.Items != null)
            {
                foreach (var doc in documentsResult.Items.OrderByDescending(d => d.CreatedAt))
                {
                    // Enrich rows with product and location data
                    var enrichedRows = doc.Rows != null && doc.Rows.Any()
                        ? await EnrichInventoryDocumentRowsAsync(doc.Rows, cancellationToken)
                        : new List<InventoryDocumentRowDto>();

                    inventoryDocuments.Add(new InventoryDocumentDto
                    {
                        Id = doc.Id,
                        Number = doc.Number,
                        Series = doc.Series,
                        InventoryDate = doc.Date,
                        WarehouseId = doc.SourceWarehouseId,
                        WarehouseName = doc.SourceWarehouseName,
                        Status = doc.Status.ToString(),
                        Notes = doc.Notes,
                        CreatedAt = doc.CreatedAt,
                        CreatedBy = doc.CreatedBy,
                        FinalizedAt = doc.ClosedAt,
                        FinalizedBy = doc.Status.ToString() == "Closed" ? doc.ModifiedBy : null,
                        Rows = enrichedRows
                    });
                }
            }

            return Ok(inventoryDocuments);
        }
        catch (Exception ex)
        {
            _logger.LogError(ex, "An error occurred while retrieving open inventory documents.");
            return CreateInternalServerErrorProblem("An error occurred while retrieving open inventory documents.", ex);
        }
    }

    /// <summary>
    /// Cancels an inventory document without saving (changes status to "Cancelled").
    /// Does NOT apply stock adjustments.
    /// </summary>
    /// <param name="documentId">Inventory document ID</param>
    /// <param name="cancellationToken">Cancellation token</param>
    /// <returns>Success status</returns>
    /// <response code="200">If the document was successfully cancelled</response>
    /// <response code="404">If the document is not found</response>
    /// <response code="403">If the user doesn't have access to the current tenant</response>
    [HttpPost("inventory/documents/{documentId:guid}/cancel")]
    [ProducesResponseType(StatusCodes.Status200OK)]
    [ProducesResponseType(StatusCodes.Status404NotFound)]
    [ProducesResponseType(StatusCodes.Status403Forbidden)]
    public async Task<IActionResult> CancelInventoryDocument(Guid documentId, CancellationToken cancellationToken = default)
    {
        var tenantError = await ValidateTenantAccessAsync(_tenantContext);
        if (tenantError != null) return tenantError;

        try
        {
            // Get the document header
>>>>>>> 37b8faa3
            var documentHeader = await _documentHeaderService.GetDocumentHeaderByIdAsync(documentId, includeRows: false, cancellationToken);
            if (documentHeader == null)
            {
                return NotFound(new ProblemDetails
                {
                    Title = "Document not found",
                    Detail = $"Inventory document with ID {documentId} was not found.",
                    Status = StatusCodes.Status404NotFound
                });
            }

<<<<<<< HEAD
            // 2. Count total rows without loading them
            var totalRows = await _context.DocumentRows
                .AsNoTracking()
                .Where(r => r.DocumentHeaderId == documentId && !r.IsDeleted)
                .CountAsync(cancellationToken);

            result.TotalRows = totalRows;

            if (totalRows == 0)
            {
                result.Issues.Add(new InventoryValidationIssue
                {
                    Severity = "Warning",
                    Code = "EMPTY_DOCUMENT",
                    Message = "Document has no rows",
                    Details = "The inventory document contains no line items"
                });
            }

            // 3. Identify rows with null ProductId or LocationId
            var rowsWithNullData = await _context.DocumentRows
                .AsNoTracking()
                .Where(r => r.DocumentHeaderId == documentId && !r.IsDeleted &&
                           (r.ProductId == null || r.LocationId == null))
                .Select(r => new { r.Id, r.ProductId, r.LocationId })
                .ToListAsync(cancellationToken);

            foreach (var row in rowsWithNullData)
            {
                var missingFields = new List<string>();
                if (row.ProductId == null) missingFields.Add("ProductId");
                if (row.LocationId == null) missingFields.Add("LocationId");

                result.Issues.Add(new InventoryValidationIssue
                {
                    Severity = "Error",
                    Code = "MISSING_REQUIRED_FIELD",
                    Message = $"Row has missing required fields: {string.Join(", ", missingFields)}",
                    RowId = row.Id,
                    Details = $"This row cannot be processed without {string.Join(" and ", missingFields)}"
                });
                result.IsValid = false;
            }

            // 4. Get unique product and location IDs
            var productIds = await _context.DocumentRows
                .AsNoTracking()
                .Where(r => r.DocumentHeaderId == documentId && !r.IsDeleted && r.ProductId != null)
                .Select(r => r.ProductId!.Value)
                .Distinct()
                .ToListAsync(cancellationToken);

            var locationIds = await _context.DocumentRows
                .AsNoTracking()
                .Where(r => r.DocumentHeaderId == documentId && !r.IsDeleted && r.LocationId != null)
                .Select(r => r.LocationId!.Value)
                .Distinct()
                .ToListAsync(cancellationToken);

            result.Stats.UniqueProducts = productIds.Count;
            result.Stats.UniqueLocations = locationIds.Count;

            // 5. Verify referenced products exist
            if (productIds.Any())
            {
                var existingProductIds = await _context.Products
                    .AsNoTracking()
                    .Where(p => productIds.Contains(p.Id) && !p.IsDeleted)
                    .Select(p => p.Id)
                    .ToListAsync(cancellationToken);

                var missingProductIds = productIds.Except(existingProductIds).ToList();
                if (missingProductIds.Any())
                {
                    result.Issues.Add(new InventoryValidationIssue
                    {
                        Severity = "Error",
                        Code = "MISSING_PRODUCTS",
                        Message = $"Document references {missingProductIds.Count} non-existent product(s)",
                        Details = $"Product IDs: {string.Join(", ", missingProductIds.Take(MAX_DISPLAYED_MISSING_IDS))}" + 
                                 (missingProductIds.Count > MAX_DISPLAYED_MISSING_IDS ? $" and {missingProductIds.Count - MAX_DISPLAYED_MISSING_IDS} more" : "")
                    });
                    result.IsValid = false;
                }
            }

            // 6. Verify referenced locations exist
            if (locationIds.Any())
            {
                var existingLocationIds = await _context.StorageLocations
                    .AsNoTracking()
                    .Where(l => locationIds.Contains(l.Id) && !l.IsDeleted)
                    .Select(l => l.Id)
                    .ToListAsync(cancellationToken);

                var missingLocationIds = locationIds.Except(existingLocationIds).ToList();
                if (missingLocationIds.Any())
                {
                    result.Issues.Add(new InventoryValidationIssue
                    {
                        Severity = "Error",
                        Code = "MISSING_LOCATIONS",
                        Message = $"Document references {missingLocationIds.Count} non-existent location(s)",
                        Details = $"Location IDs: {string.Join(", ", missingLocationIds.Take(MAX_DISPLAYED_MISSING_IDS))}" +
                                 (missingLocationIds.Count > MAX_DISPLAYED_MISSING_IDS ? $" and {missingLocationIds.Count - MAX_DISPLAYED_MISSING_IDS} more" : "")
                    });
                    result.IsValid = false;
                }
            }

            // 7. Estimate load time based on row count
            // Optimized method: ~0.01 seconds per row (3 batch queries regardless of size)
            // Old method would be: ~0.12 seconds per row (3 queries per row)
            result.Stats.EstimatedLoadTimeSeconds = Math.Max(MIN_ESTIMATED_LOAD_TIME_SECONDS, totalRows * ESTIMATED_SECONDS_PER_ROW);

            if (totalRows > LARGE_DOCUMENT_THRESHOLD)
            {
                result.Issues.Add(new InventoryValidationIssue
                {
                    Severity = "Info",
                    Code = "LARGE_DOCUMENT",
                    Message = $"Document has {totalRows} rows - this is a large inventory",
                    Details = $"Estimated load time: {result.Stats.EstimatedLoadTimeSeconds:F1} seconds with optimized queries"
                });
            }

            stopwatch.Stop();
            _logger.LogInformation(
                "Completed validation for document {DocumentId} in {ElapsedMs}ms. " +
                "Total rows: {TotalRows}, Issues: {IssueCount}, Valid: {IsValid}",
                documentId, stopwatch.ElapsedMilliseconds, totalRows, result.Issues.Count, result.IsValid);

            return Ok(result);
        }
        catch (Exception ex)
        {
            _logger.LogError(ex, "An error occurred while validating inventory document {DocumentId}.", documentId);
            return CreateInternalServerErrorProblem("An error occurred while validating inventory document.", ex);
=======
            // Update status to Cancelled using direct database access
            var documentEntity = await _context.DocumentHeaders
                .FirstOrDefaultAsync(d => d.Id == documentId && !d.IsDeleted, cancellationToken);

            if (documentEntity == null)
            {
                return NotFound(new ProblemDetails
                {
                    Title = "Document not found",
                    Detail = $"Inventory document with ID {documentId} was not found.",
                    Status = StatusCodes.Status404NotFound
                });
            }

            documentEntity.Status = EntityDocumentStatus.Cancelled;
            documentEntity.ModifiedAt = DateTime.UtcNow;
            documentEntity.ModifiedBy = GetCurrentUser();

            await _context.SaveChangesAsync(cancellationToken);

            _logger.LogInformation("Cancelled inventory document {DocumentId} without applying adjustments", documentId);

            return Ok();
        }
        catch (Exception ex)
        {
            _logger.LogError(ex, "An error occurred while cancelling inventory document {DocumentId}.", documentId);
            return CreateInternalServerErrorProblem("An error occurred while cancelling inventory document.", ex);
        }
    }

    /// <summary>
    /// Finalizes ALL open inventory documents by applying stock adjustments to each one.
    /// This operation is transactional - if one fails, all changes are rolled back.
    /// </summary>
    /// <param name="cancellationToken">Cancellation token</param>
    /// <returns>List of finalized inventory documents</returns>
    /// <response code="200">Returns the list of finalized inventory documents</response>
    /// <response code="403">If the user doesn't have access to the current tenant</response>
    [HttpPost("inventory/documents/finalize-all")]
    [ProducesResponseType(typeof(List<InventoryDocumentDto>), StatusCodes.Status200OK)]
    [ProducesResponseType(StatusCodes.Status403Forbidden)]
    public async Task<ActionResult<List<InventoryDocumentDto>>> FinalizeAllOpenInventories(CancellationToken cancellationToken = default)
    {
        var tenantError = await ValidateTenantAccessAsync(_tenantContext);
        if (tenantError != null) return tenantError;

        using var transaction = await _context.Database.BeginTransactionAsync(System.Data.IsolationLevel.ReadCommitted, cancellationToken);
        
        try
        {
            // Get all open inventory documents
            var inventoryDocType = await _documentHeaderService.GetOrCreateInventoryDocumentTypeAsync(
                _tenantContext.CurrentTenantId!.Value,
                cancellationToken);

            var queryParams = new DocumentHeaderQueryParameters
            {
                DocumentTypeId = inventoryDocType.Id,
                Status = (EventForge.DTOs.Common.DocumentStatus)(int)EntityDocumentStatus.Open,
                Page = 1,
                PageSize = MaxBulkOperationPageSize,
                IncludeRows = false
            };

            var documentsResult = await _documentHeaderService.GetPagedDocumentHeadersAsync(queryParams, cancellationToken);

            var finalizedDocuments = new List<InventoryDocumentDto>();

            if (documentsResult?.Items != null && documentsResult.Items.Any())
            {
                var itemsList = documentsResult.Items.ToList();
                _logger.LogInformation("Finalizing {Count} open inventory documents", itemsList.Count);

                foreach (var doc in itemsList)
                {
                    // Call the existing finalize logic for each document
                    // We need to get the result as InventoryDocumentDto
                    var documentHeader = await _documentHeaderService.GetDocumentHeaderByIdAsync(doc.Id, includeRows: true, cancellationToken);
                    
                    if (documentHeader != null)
                    {
                        // Process each row and apply stock adjustments (reuse logic from FinalizeInventoryDocument)
                        if (documentHeader.Rows != null && documentHeader.Rows.Any())
                        {
                            foreach (var row in documentHeader.Rows)
                            {
                                try
                                {
                                    Guid productId = row.ProductId ?? Guid.Empty;
                                    Guid locationId = row.LocationId ?? Guid.Empty;
                                    Guid? lotId = null;

                                    if (productId == Guid.Empty || locationId == Guid.Empty)
                                    {
                                        _logger.LogWarning("Row {RowId} missing ProductId or LocationId, skipping", row.Id);
                                        continue;
                                    }

                                    var newQuantity = row.Quantity;
                                    var existingStocks = await _stockService.GetStockAsync(
                                        page: 1,
                                        pageSize: 1,
                                        productId: productId,
                                        locationId: locationId,
                                        lotId: lotId,
                                        cancellationToken: cancellationToken);

                                    var currentQuantity = existingStocks.Items.FirstOrDefault()?.Quantity ?? 0;
                                    var adjustmentQuantity = newQuantity - currentQuantity;

                                    if (adjustmentQuantity != 0)
                                    {
                                        _ = await _stockMovementService.ProcessAdjustmentMovementAsync(
                                            productId: productId,
                                            locationId: locationId,
                                            adjustmentQuantity: adjustmentQuantity,
                                            reason: "Inventory Count - Bulk Finalization",
                                            lotId: lotId,
                                            notes: $"Inventory adjustment from document {documentHeader.Number}. Previous: {currentQuantity}, New: {newQuantity}",
                                            currentUser: GetCurrentUser(),
                                            movementDate: documentHeader.Date,
                                            cancellationToken: cancellationToken);

                                        var createStockDto = new CreateStockDto
                                        {
                                            ProductId = productId,
                                            StorageLocationId = locationId,
                                            LotId = lotId,
                                            Quantity = newQuantity,
                                            Notes = $"Adjusted by inventory document {documentHeader.Number}"
                                        };

                                        var updatedStock = await _stockService.CreateOrUpdateStockAsync(createStockDto, GetCurrentUser(), cancellationToken);
                                        if (updatedStock != null)
                                        {
                                            await _stockService.UpdateLastInventoryDateAsync(updatedStock.Id, DateTime.UtcNow, cancellationToken);
                                        }
                                    }
                                }
                                catch (Exception ex)
                                {
                                    _logger.LogError(ex, "Error processing inventory row {RowId} in document {DocumentId}", row.Id, doc.Id);
                                    throw; // Re-throw to trigger transaction rollback
                                }
                            }
                        }

                        // Close the document
                        var closedDocument = await _documentHeaderService.CloseDocumentAsync(doc.Id, GetCurrentUser(), cancellationToken);
                        
                        // Enrich rows with product and location data
                        var enrichedRows = closedDocument!.Rows != null && closedDocument.Rows.Any()
                            ? await EnrichInventoryDocumentRowsAsync(closedDocument.Rows, cancellationToken)
                            : new List<InventoryDocumentRowDto>();

                        finalizedDocuments.Add(new InventoryDocumentDto
                        {
                            Id = closedDocument.Id,
                            Number = closedDocument.Number,
                            Series = closedDocument.Series,
                            InventoryDate = closedDocument.Date,
                            WarehouseId = closedDocument.SourceWarehouseId,
                            WarehouseName = closedDocument.SourceWarehouseName,
                            Status = closedDocument.Status.ToString(),
                            Notes = closedDocument.Notes,
                            CreatedAt = closedDocument.CreatedAt,
                            CreatedBy = closedDocument.CreatedBy,
                            FinalizedAt = closedDocument.ClosedAt,
                            FinalizedBy = closedDocument.ModifiedBy,
                            Rows = enrichedRows
                        });
                    }
                }
            }

            await transaction.CommitAsync(cancellationToken);
            _logger.LogInformation("Successfully finalized {Count} inventory documents", finalizedDocuments.Count);

            return Ok(finalizedDocuments);
        }
        catch (Exception ex)
        {
            await transaction.RollbackAsync(cancellationToken);
            _logger.LogError(ex, "An error occurred while finalizing all open inventory documents. Transaction rolled back.");
            return CreateInternalServerErrorProblem("An error occurred while finalizing all open inventory documents.", ex);
>>>>>>> 37b8faa3
        }
    }

    /// <summary>
<<<<<<< HEAD
    /// Gets paginated rows from an inventory document.
    /// Useful for loading large documents incrementally without timeouts.
    /// </summary>
    /// <param name="documentId">Inventory document ID</param>
    /// <param name="page">Page number (1-based)</param>
    /// <param name="pageSize">Number of rows per page</param>
    /// <param name="cancellationToken">Cancellation token</param>
    /// <returns>Paginated list of inventory document rows</returns>
    /// <response code="200">Returns the paginated rows</response>
    /// <response code="400">If pagination parameters are invalid</response>
    /// <response code="404">If the document is not found</response>
    /// <response code="403">If the user doesn't have access to the current tenant</response>
    [HttpGet("inventory/documents/{documentId:guid}/rows")]
    [ProducesResponseType(typeof(PagedResult<InventoryDocumentRowDto>), StatusCodes.Status200OK)]
    [ProducesResponseType(StatusCodes.Status400BadRequest)]
    [ProducesResponseType(StatusCodes.Status404NotFound)]
    [ProducesResponseType(StatusCodes.Status403Forbidden)]
    public async Task<IActionResult> GetInventoryDocumentRows(
        Guid documentId,
        [FromQuery] int page = 1,
        [FromQuery] int pageSize = 50,
        CancellationToken cancellationToken = default)
    {
        var paginationError = ValidatePaginationParameters(page, pageSize);
        if (paginationError != null) return paginationError;

=======
    /// Cancels ALL open inventory documents without saving (changes status to "Cancelled").
    /// Does NOT apply stock adjustments.
    /// </summary>
    /// <param name="cancellationToken">Cancellation token</param>
    /// <returns>Number of inventory documents cancelled</returns>
    /// <response code="200">Returns the count of cancelled inventory documents</response>
    /// <response code="403">If the user doesn't have access to the current tenant</response>
    [HttpPost("inventory/documents/cancel-all")]
    [ProducesResponseType(typeof(int), StatusCodes.Status200OK)]
    [ProducesResponseType(StatusCodes.Status403Forbidden)]
    public async Task<ActionResult<int>> CancelAllOpenInventories(CancellationToken cancellationToken = default)
    {
>>>>>>> 37b8faa3
        var tenantError = await ValidateTenantAccessAsync(_tenantContext);
        if (tenantError != null) return tenantError;

        try
        {
<<<<<<< HEAD
            _logger.LogInformation("Fetching page {Page} of inventory document {DocumentId} rows", page, documentId);

            // 1. Verify document exists
            var documentHeader = await _documentHeaderService.GetDocumentHeaderByIdAsync(documentId, includeRows: false, cancellationToken);
            if (documentHeader == null)
            {
                return NotFound(new ProblemDetails
                {
                    Title = "Document not found",
                    Detail = $"Inventory document with ID {documentId} was not found.",
                    Status = StatusCodes.Status404NotFound
                });
            }

            // 2. Count total rows
            var totalRows = await _context.DocumentRows
                .AsNoTracking()
                .Where(r => r.DocumentHeaderId == documentId && !r.IsDeleted)
                .CountAsync(cancellationToken);

            // 3. Fetch only the requested page of rows
            var skip = (page - 1) * pageSize;
            var documentRows = await _context.DocumentRows
                .AsNoTracking()
                .Where(r => r.DocumentHeaderId == documentId && !r.IsDeleted)
                .OrderBy(r => r.CreatedAt)
                .Skip(skip)
                .Take(pageSize)
                .Select(r => new DocumentRowDto
                {
                    Id = r.Id,
                    DocumentHeaderId = r.DocumentHeaderId,
                    ProductId = r.ProductId,
                    ProductCode = r.ProductCode,
                    Description = r.Description,
                    LocationId = r.LocationId,
                    Quantity = r.Quantity,
                    Notes = r.Notes,
                    CreatedAt = r.CreatedAt,
                    CreatedBy = r.CreatedBy
                })
                .ToListAsync(cancellationToken);

            // 4. Enrich using optimized batch method
            var enrichedRows = await EnrichInventoryDocumentRowsAsync(documentRows, cancellationToken);

            var result = new PagedResult<InventoryDocumentRowDto>
            {
                Items = enrichedRows,
                TotalCount = totalRows,
                Page = page,
                PageSize = pageSize
            };

            _logger.LogInformation(
                "Returned page {Page} with {Count} rows for document {DocumentId} (total: {TotalRows})",
                page, enrichedRows.Count, documentId, totalRows);

            return Ok(result);
        }
        catch (Exception ex)
        {
            _logger.LogError(ex, "An error occurred while fetching inventory document rows for {DocumentId}.", documentId);
            return CreateInternalServerErrorProblem("An error occurred while fetching inventory document rows.", ex);
=======
            // Get all open inventory documents
            var inventoryDocType = await _documentHeaderService.GetOrCreateInventoryDocumentTypeAsync(
                _tenantContext.CurrentTenantId!.Value,
                cancellationToken);

            var queryParams = new DocumentHeaderQueryParameters
            {
                DocumentTypeId = inventoryDocType.Id,
                Status = (EventForge.DTOs.Common.DocumentStatus)(int)EntityDocumentStatus.Open,
                Page = 1,
                PageSize = MaxBulkOperationPageSize,
                IncludeRows = false
            };

            var documentsResult = await _documentHeaderService.GetPagedDocumentHeadersAsync(queryParams, cancellationToken);

            int cancelledCount = 0;

            if (documentsResult?.Items != null && documentsResult.Items.Any())
            {
                var itemsList = documentsResult.Items.ToList();
                _logger.LogInformation("Cancelling {Count} open inventory documents", itemsList.Count);

                // Fetch all document entities in a single query to avoid N+1 problem
                var documentIds = itemsList.Select(d => d.Id).ToList();
                var documentEntities = await _context.DocumentHeaders
                    .Where(d => documentIds.Contains(d.Id) && !d.IsDeleted)
                    .ToListAsync(cancellationToken);

                var currentUser = GetCurrentUser();
                var now = DateTime.UtcNow;

                foreach (var documentEntity in documentEntities)
                {
                    documentEntity.Status = EntityDocumentStatus.Cancelled;
                    documentEntity.ModifiedAt = now;
                    documentEntity.ModifiedBy = currentUser;
                    cancelledCount++;
                }

                await _context.SaveChangesAsync(cancellationToken);
                _logger.LogInformation("Successfully cancelled {Count} inventory documents without applying adjustments", cancelledCount);
            }

            return Ok(cancelledCount);
        }
        catch (Exception ex)
        {
            _logger.LogError(ex, "An error occurred while cancelling all open inventory documents.");
            return CreateInternalServerErrorProblem("An error occurred while cancelling all open inventory documents.", ex);
>>>>>>> 37b8faa3
        }
    }

    #endregion
}<|MERGE_RESOLUTION|>--- conflicted
+++ resolved
@@ -2518,7 +2518,6 @@
     }
 
     /// <summary>
-<<<<<<< HEAD
     /// Validates an inventory document to identify data quality issues and estimate load time.
     /// Performs diagnostic checks without loading all rows into memory.
     /// </summary>
@@ -2533,7 +2532,6 @@
     [ProducesResponseType(StatusCodes.Status404NotFound)]
     [ProducesResponseType(StatusCodes.Status403Forbidden)]
     public async Task<IActionResult> ValidateInventoryDocument(Guid documentId, CancellationToken cancellationToken = default)
-=======
     /// Gets all open inventory documents (Status == "Open").
     /// Returns documents ordered by creation date (most recent first).
     /// </summary>
@@ -2545,14 +2543,12 @@
     [ProducesResponseType(typeof(List<InventoryDocumentDto>), StatusCodes.Status200OK)]
     [ProducesResponseType(StatusCodes.Status403Forbidden)]
     public async Task<ActionResult<List<InventoryDocumentDto>>> GetOpenInventoryDocuments(CancellationToken cancellationToken = default)
->>>>>>> 37b8faa3
-    {
-        var tenantError = await ValidateTenantAccessAsync(_tenantContext);
-        if (tenantError != null) return tenantError;
-
-        try
-        {
-<<<<<<< HEAD
+    {
+        var tenantError = await ValidateTenantAccessAsync(_tenantContext);
+        if (tenantError != null) return tenantError;
+
+        try
+        {
             var stopwatch = System.Diagnostics.Stopwatch.StartNew();
             _logger.LogInformation("Starting validation for inventory document {DocumentId}", documentId);
 
@@ -2566,7 +2562,6 @@
             };
 
             // 1. Verify document exists
-=======
             // Get or create the inventory document type
             var inventoryDocType = await _documentHeaderService.GetOrCreateInventoryDocumentTypeAsync(
                 _tenantContext.CurrentTenantId!.Value,
@@ -2645,7 +2640,6 @@
         try
         {
             // Get the document header
->>>>>>> 37b8faa3
             var documentHeader = await _documentHeaderService.GetDocumentHeaderByIdAsync(documentId, includeRows: false, cancellationToken);
             if (documentHeader == null)
             {
@@ -2657,7 +2651,6 @@
                 });
             }
 
-<<<<<<< HEAD
             // 2. Count total rows without loading them
             var totalRows = await _context.DocumentRows
                 .AsNoTracking()
@@ -2796,7 +2789,6 @@
         {
             _logger.LogError(ex, "An error occurred while validating inventory document {DocumentId}.", documentId);
             return CreateInternalServerErrorProblem("An error occurred while validating inventory document.", ex);
-=======
             // Update status to Cancelled using direct database access
             var documentEntity = await _context.DocumentHeaders
                 .FirstOrDefaultAsync(d => d.Id == documentId && !d.IsDeleted, cancellationToken);
@@ -2983,12 +2975,10 @@
             await transaction.RollbackAsync(cancellationToken);
             _logger.LogError(ex, "An error occurred while finalizing all open inventory documents. Transaction rolled back.");
             return CreateInternalServerErrorProblem("An error occurred while finalizing all open inventory documents.", ex);
->>>>>>> 37b8faa3
-        }
-    }
-
-    /// <summary>
-<<<<<<< HEAD
+        }
+    }
+
+    /// <summary>
     /// Gets paginated rows from an inventory document.
     /// Useful for loading large documents incrementally without timeouts.
     /// </summary>
@@ -3015,7 +3005,6 @@
         var paginationError = ValidatePaginationParameters(page, pageSize);
         if (paginationError != null) return paginationError;
 
-=======
     /// Cancels ALL open inventory documents without saving (changes status to "Cancelled").
     /// Does NOT apply stock adjustments.
     /// </summary>
@@ -3028,13 +3017,11 @@
     [ProducesResponseType(StatusCodes.Status403Forbidden)]
     public async Task<ActionResult<int>> CancelAllOpenInventories(CancellationToken cancellationToken = default)
     {
->>>>>>> 37b8faa3
-        var tenantError = await ValidateTenantAccessAsync(_tenantContext);
-        if (tenantError != null) return tenantError;
-
-        try
-        {
-<<<<<<< HEAD
+        var tenantError = await ValidateTenantAccessAsync(_tenantContext);
+        if (tenantError != null) return tenantError;
+
+        try
+        {
             _logger.LogInformation("Fetching page {Page} of inventory document {DocumentId} rows", page, documentId);
 
             // 1. Verify document exists
@@ -3099,7 +3086,6 @@
         {
             _logger.LogError(ex, "An error occurred while fetching inventory document rows for {DocumentId}.", documentId);
             return CreateInternalServerErrorProblem("An error occurred while fetching inventory document rows.", ex);
-=======
             // Get all open inventory documents
             var inventoryDocType = await _documentHeaderService.GetOrCreateInventoryDocumentTypeAsync(
                 _tenantContext.CurrentTenantId!.Value,
@@ -3150,7 +3136,6 @@
         {
             _logger.LogError(ex, "An error occurred while cancelling all open inventory documents.");
             return CreateInternalServerErrorProblem("An error occurred while cancelling all open inventory documents.", ex);
->>>>>>> 37b8faa3
         }
     }
 
