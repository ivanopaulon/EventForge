{
  "Logging": {
    "LogLevel": {
      "Default": "Debug",
      "Microsoft.*": "Debug",
      "Microsoft.AspNetCore.Hosting": "Debug",
      "Microsoft.AspNetCore.Mvc": "Debug",
      "Microsoft.AspNetCore.Routing": "Debug"
    }
  },
  "AllowedHosts": "*",
  "HttpClient": {
    "BaseAddress": "https://localhost",
    "Port": 7010
  },
  "ConnectionStrings": {
    "LogDb": "Server=localhost\\SQLEXPRESS;Database=EventLogger;User Id=vsapp;Password=pass123!;TrustServerCertificate=True;",
    "SqlServer": "Server=localhost\\SQLEXPRESS;Database=EventData;User Id=vsapp;Password=pass123!;TrustServerCertificate=True;",
    "Redis": "localhost:6379"
  },
  "_Comment_Serilog": "NOTE: The Serilog configuration below is NOT used. The actual Serilog configuration is done programmatically in ServiceCollectionExtensions.cs using the LogDb connection string. This section is kept for reference only.",
  "Serilog": {
    "MinimumLevel": {
      "Default": "Debug",
      "Override": {
        "Microsoft": "Debug",
        "Microsoft.AspNetCore": "Debug",
        "Microsoft.AspNetCore.Hosting": "Debug",
        "Microsoft.AspNetCore.Mvc": "Debug",
        "Microsoft.AspNetCore.Routing": "Debug",
        "System": "Debug"
      }
    },
    "WriteTo": [
      {
        "Name": "MSSqlServer",
        "Args": {
          "connectionString": "NOT_USED_SEE_LOGDB_CONNECTION_STRING",
          "tableName": "Logs",
          "autoCreateSqlTable": true
        }
      },
      {
        "Name": "File",
        "Args": {
          "path": "Logs/log-.txt",
          "rollingInterval": "Day",
          "retainedFileCountLimit": 7
        }
      }
    ]
  },
  "DatabaseProvider": "SqlServer",
  "Authentication": {
    "Jwt": {
      "Issuer": "EventForge",
      "Audience": "EventForge",
      "SecretKey": "REPLACE_IN_PRODUCTION_WITH_ENVIRONMENT_VARIABLE",
      "ExpirationMinutes": 60,
      "ClockSkewMinutes": 5
    },
    "PasswordPolicy": {
      "MinimumLength": 8,
      "MaximumLength": 128,
      "RequireUppercase": true,
      "RequireLowercase": true,
      "RequireDigits": true,
      "RequireSpecialCharacters": true,
      "SpecialCharacters": "!@#$%^&*()_+-=[]{}|;:,.<>?",
      "MaxPasswordAge": 90,
      "PasswordHistory": 5
    },
    "AccountLockout": {
      "MaxFailedAttempts": 5,
      "LockoutDurationMinutes": 30,
      "ResetFailedAttemptsOnSuccess": true
    }
  },
  "Bootstrap": {
    "SuperAdminPassword": "SuperAdmin#2025!",
    "DefaultAdminUsername": "superadmin",
    "DefaultAdminEmail": "superadmin@localhost",
    "AutoCreateAdmin": true
  },
  "Performance": {
    "Monitoring": {
      "SlowQueryThreshold": "00:00:02",
      "MaxSlowQueryHistory": 100,
      "EnableDetailedLogging": true,
      "LogAllQueries": false
    }
  },
  "QzSigning": {
    "PrivateKeyPath": "private-key.pem",
    "CertificatePath": "digital-certificate.txt",
    "IntermediateCertificatePath": "intermediate-certificate.txt"
  },
  "PriceHistory": {
    "RetentionDays": 730,
    "EnableAutoLogging": true,
    "CacheStatisticsDurationMinutes": 5,
    "DefaultPageSize": 20,
    "MaxPageSize": 100,
    "SignificantChangePercentage": 5.0
  },
<<<<<<< HEAD
  "SupplierSuggestion": {
    "Weights": {
      "Price": 0.4,
      "LeadTime": 0.25,
      "Reliability": 0.2,
      "Trend": 0.15
    },
    "MinDataPointsForTrend": 3,
    "TrendAnalysisPeriodDays": 180,
    "CacheScoresDurationMinutes": 5,
    "ConfidenceThresholds": {
      "Low": 60,
      "High": 80
    },
    "EnableAutoSuggestions": true
=======
  "CsvImport": {
    "MaxFileSizeBytes": 10485760,
    "BatchSize": 100,
    "DefaultCurrency": "EUR",
    "MaxRowsPreview": 10
>>>>>>> d90a7619
  }
}<|MERGE_RESOLUTION|>--- conflicted
+++ resolved
@@ -103,7 +103,7 @@
     "MaxPageSize": 100,
     "SignificantChangePercentage": 5.0
   },
-<<<<<<< HEAD
+
   "SupplierSuggestion": {
     "Weights": {
       "Price": 0.4,
@@ -119,12 +119,12 @@
       "High": 80
     },
     "EnableAutoSuggestions": true
-=======
+
   "CsvImport": {
     "MaxFileSizeBytes": 10485760,
     "BatchSize": 100,
     "DefaultCurrency": "EUR",
     "MaxRowsPreview": 10
->>>>>>> d90a7619
+
   }
 }