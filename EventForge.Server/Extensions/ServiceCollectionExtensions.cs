using EventForge.Server.Services.Auth.Seeders;
using EventForge.Server.Services.Banks;
using EventForge.Server.Services.Business;
using EventForge.Server.Services.Chat;
using EventForge.Server.Services.CodeGeneration;
using EventForge.Server.Services.Common;
using EventForge.Server.Services.Dashboard;
using EventForge.Server.Services.Documents;
using EventForge.Server.Services.Events;
using EventForge.Server.Services.Licensing;
using EventForge.Server.Services.Logging;
using EventForge.Server.Services.Logs;
using EventForge.Server.Services.Notifications;
using EventForge.Server.Services.PriceHistory;
using EventForge.Server.Services.PriceLists;
using EventForge.Server.Services.Printing;
using EventForge.Server.Services.Products;
using EventForge.Server.Services.Promotions;
using EventForge.Server.Services.RetailCart;
using EventForge.Server.Services.Sales;
using EventForge.Server.Services.Station;
using EventForge.Server.Services.Store;
using EventForge.Server.Services.Teams;
using EventForge.Server.Services.UnitOfMeasures;
using EventForge.Server.Services.VatRates;
using EventForge.Server.Services.Warehouse;
using Microsoft.AspNetCore.Authentication.JwtBearer;
using Microsoft.EntityFrameworkCore;
using Microsoft.Extensions.Diagnostics.HealthChecks;
using Microsoft.IdentityModel.Tokens;
using Serilog;
using Serilog.Events;
using Serilog.Sinks.MSSqlServer;
using System.Text;

public static class ServiceCollectionExtensions
{
    /// <summary>
    /// Configura Serilog con fallback su file se il database non � disponibile.
    /// </summary>
    public static void AddCustomSerilogLogging(this WebApplicationBuilder builder)
    {
        var filePath = builder.Configuration["Serilog:FilePath"] ?? "Logs/log-.log";
        var fileRetention = builder.Configuration.GetValue<int?>("Serilog:FileRetention") ?? 7;
        var logDbConnectionString = builder.Configuration.GetConnectionString("LogDb");

        // Configure column options for enriched properties
        var columnOptions = new ColumnOptions();

        // Add custom columns for client log enrichment
        columnOptions.AdditionalColumns = new System.Collections.ObjectModel.Collection<SqlColumn>
        {
            new SqlColumn { ColumnName = "Source", DataType = System.Data.SqlDbType.NVarChar, DataLength = 50, AllowNull = true },
            new SqlColumn { ColumnName = "Page", DataType = System.Data.SqlDbType.NVarChar, DataLength = 500, AllowNull = true },
            new SqlColumn { ColumnName = "UserAgent", DataType = System.Data.SqlDbType.NVarChar, DataLength = 500, AllowNull = true },
            new SqlColumn { ColumnName = "ClientTimestamp", DataType = System.Data.SqlDbType.DateTimeOffset, AllowNull = true },
            new SqlColumn { ColumnName = "CorrelationId", DataType = System.Data.SqlDbType.NVarChar, DataLength = 50, AllowNull = true },
            new SqlColumn { ColumnName = "Category", DataType = System.Data.SqlDbType.NVarChar, DataLength = 100, AllowNull = true },
            new SqlColumn { ColumnName = "UserId", DataType = System.Data.SqlDbType.UniqueIdentifier, AllowNull = true },
            new SqlColumn { ColumnName = "UserName", DataType = System.Data.SqlDbType.NVarChar, DataLength = 100, AllowNull = true },
            new SqlColumn { ColumnName = "RemoteIpAddress", DataType = System.Data.SqlDbType.NVarChar, DataLength = 50, AllowNull = true },
            new SqlColumn { ColumnName = "RequestPath", DataType = System.Data.SqlDbType.NVarChar, DataLength = 500, AllowNull = true },
            new SqlColumn { ColumnName = "ClientProperties", DataType = System.Data.SqlDbType.NVarChar, DataLength = -1, AllowNull = true }
        };

        var loggerConfiguration = new LoggerConfiguration()
            .MinimumLevel.Information()
            .MinimumLevel.Override("Microsoft.AspNetCore", LogEventLevel.Error)
            .MinimumLevel.Override("Microsoft.AspNetCore.Hosting", LogEventLevel.Error)
            .MinimumLevel.Override("Microsoft.AspNetCore.Mvc", LogEventLevel.Error)
            .MinimumLevel.Override("Microsoft.AspNetCore.Routing", LogEventLevel.Error)
            .Enrich.FromLogContext()  // Enable capturing scope properties
            .WriteTo.File(
                path: filePath,
                rollingInterval: RollingInterval.Day,
                retainedFileCountLimit: fileRetention,
                restrictedToMinimumLevel: LogEventLevel.Information,
                outputTemplate: "[{Timestamp:yyyy-MM-dd HH:mm:ss.fff zzz}] [{Level:u3}] {Message:lj} {Properties:j}{NewLine}{Exception}")
            .WriteTo.Console(
                restrictedToMinimumLevel: LogEventLevel.Information,
                outputTemplate: "[{Timestamp:HH:mm:ss} {Level:u3}] {Message:lj} {Properties:j}{NewLine}{Exception}");

        // Add SQL Server sink if connection string is available
        // Test connection first before adding the sink to avoid partial configuration
        if (!string.IsNullOrEmpty(logDbConnectionString))
        {
            try
            {
                // Test the connection first
                using (var connection = new Microsoft.Data.SqlClient.SqlConnection(logDbConnectionString))
                {
                    connection.Open();
                }

                // Connection successful - add SQL Server sink
                _ = loggerConfiguration.WriteTo.MSSqlServer(
                    connectionString: logDbConnectionString,
                    sinkOptions: new MSSqlServerSinkOptions
                    {
                        TableName = "Logs",
                        AutoCreateSqlTable = true
                    },
                    restrictedToMinimumLevel: LogEventLevel.Information,
                    columnOptions: columnOptions);

                Log.Logger = loggerConfiguration.CreateLogger();
                Log.Information("Serilog configurato per SQL Server con enrichment, file e console logging.");
            }
            catch (Exception ex)
            {
                // If SQL Server connection fails, fall back to file and console logging only
                // Don't add SQL Server sink to configuration
                Log.Logger = loggerConfiguration.CreateLogger();
                Log.Warning(ex, "Impossibile connettersi al database per il logging. SQL Server logging disabilitato. Utilizzo file e console logging.");
            }
        }
        else
        {
            Log.Logger = loggerConfiguration.CreateLogger();
            Log.Warning("LogDb connection string non trovato. SQL Server logging disabilitato. Utilizzo file e console logging.");
        }

        _ = builder.Host.UseSerilog();
    }

    /// <summary>
    /// Configura HttpClient usando i parametri da appsettings.json con resilienza Polly.
    /// </summary>
    public static void AddConfiguredHttpClient(this IServiceCollection services, IConfiguration configuration)
    {
        var httpClientBase = configuration["HttpClient:BaseAddress"] ?? "https://localhost";
        var httpClientPort = configuration.GetValue<int>("HttpClient:Port");
        var httpClientUri = new Uri($"{httpClientBase}:{httpClientPort}/");

        // Configure resilient HTTP client
        _ = services.AddHttpClient("Default", client =>
        {
            client.BaseAddress = httpClientUri;
            client.Timeout = TimeSpan.FromSeconds(30); // Explicit timeout
        });

        _ = services.AddScoped(sp => sp.GetRequiredService<IHttpClientFactory>().CreateClient("Default"));
    }

    /// <summary>
    /// Configura il DbContext per SQL Server.
    /// </summary>
    public static void AddConfiguredDbContext(this IServiceCollection services, IConfiguration configuration)
    {
        Log.Information("Configurazione DbContext: utilizzando SQL Server");

        // Register HTTP context accessor first for audit tracking
        _ = services.AddHttpContextAccessor();

        // Register performance monitoring
        _ = services.AddSingleton<IPerformanceMonitoringService, PerformanceMonitoringService>();
        _ = services.AddScoped<QueryPerformanceInterceptor>();

        try
        {
            _ = services.AddDbContext<EventForgeDbContext>((serviceProvider, options) =>
            {
                _ = options.UseSqlServer(configuration.GetConnectionString("SqlServer"))
                       .AddInterceptors(serviceProvider.GetRequiredService<QueryPerformanceInterceptor>());
            });
            Log.Information("DbContext configurato per SQL Server.");
        }
        catch (Exception ex)
        {
            Log.Error(ex, "Errore durante la configurazione del DbContext.");
            throw;
        }

        // Register audit services
        _ = services.AddScoped<IAuditLogService, AuditLogService>();

        // Register application log services
        _ = services.AddScoped<IApplicationLogService, ApplicationLogService>();

        // Register log sanitization service for public log viewing
        _ = services.AddScoped<ILogSanitizationService, LogSanitizationService>();

        // Register unified log management service
        _ = services.AddScoped<ILogManagementService, LogManagementService>();

        // Register log ingestion services for resilient client log processing
        _ = services.AddSingleton<LogIngestionService>();
        _ = services.AddSingleton<ILogIngestionService>(sp => sp.GetRequiredService<LogIngestionService>());
        _ = services.AddHostedService<LogIngestionBackgroundService>();

        // Register notification and chat services - Step 3 SignalR Implementation
        _ = services.AddScoped<INotificationService, NotificationService>();
        _ = services.AddScoped<IChatService, ChatService>();

        // Register team services
        _ = services.AddScoped<ITeamService, TeamService>();

        // Register event services
        _ = services.AddScoped<IEventService, EventService>();

        // Register bank services
        _ = services.AddScoped<IBankService, BankService>();

        // Register unit of measure services
        _ = services.AddScoped<IUMService, UMService>();
        _ = services.AddScoped<IUnitConversionService, UnitConversionService>();

        // Register VAT rate services
        _ = services.AddScoped<IVatRateService, VatRateService>();
        _ = services.AddScoped<IVatNatureService, VatNatureService>();

        // Register code generation services
        _ = services.AddScoped<IDailyCodeGenerator, DailySequentialCodeGenerator>();

        // Register product services
        _ = services.AddScoped<IProductService, ProductService>();
        _ = services.AddScoped<IBrandService, BrandService>();
        _ = services.AddScoped<IModelService, ModelService>();
<<<<<<< HEAD
        _ = services.AddScoped<ISupplierProductPriceHistoryService, SupplierProductPriceHistoryService>();
=======
        _ = services.AddScoped<ISupplierProductBulkService, SupplierProductBulkService>();
>>>>>>> 84b0655f

        // Register price list services
        _ = services.AddScoped<IPriceListService, PriceListService>();

        // Register payment term services
        _ = services.AddScoped<IPaymentTermService, PaymentTermService>();

        // Register sales services
        _ = services.AddScoped<IPaymentMethodService, PaymentMethodService>();
        _ = services.AddScoped<ISaleSessionService, SaleSessionService>();
        _ = services.AddScoped<INoteFlagService, NoteFlagService>();
        _ = services.AddScoped<ITableManagementService, TableManagementService>();

        // Register store user services
        _ = services.AddScoped<IStoreUserService, StoreUserService>();

        // Register station services
        _ = services.AddScoped<IStationService, StationService>();

        // Register business party services
        _ = services.AddScoped<IBusinessPartyService, BusinessPartyService>();

        // Register common services
        _ = services.AddScoped<IAddressService, AddressService>();
        _ = services.AddScoped<IContactService, ContactService>();
        _ = services.AddScoped<IClassificationNodeService, ClassificationNodeService>();
        _ = services.AddScoped<IReferenceService, ReferenceService>();

        // Register warehouse services
        _ = services.AddScoped<IStorageFacilityService, StorageFacilityService>();
        _ = services.AddScoped<IStorageLocationService, StorageLocationService>();
        _ = services.AddScoped<ILotService, LotService>();
        _ = services.AddScoped<IStockService, StockService>();
        _ = services.AddScoped<ISerialService, SerialService>();
        _ = services.AddScoped<IStockMovementService, StockMovementService>();
        _ = services.AddScoped<IStockAlertService, StockAlertService>();

        // Register promotion services
        _ = services.AddScoped<IPromotionService, PromotionService>();

        // Register retail cart session services
        _ = services.AddScoped<IRetailCartSessionService, RetailCartSessionService>();

        // Register document services  
        _ = services.AddScoped<IDocumentTypeService, DocumentTypeService>();
        _ = services.AddScoped<IDocumentCounterService, DocumentCounterService>();
        _ = services.AddScoped<IDocumentHeaderService, DocumentHeaderService>();
        _ = services.AddScoped<IDocumentAttachmentService, DocumentAttachmentService>();
        _ = services.AddScoped<IDocumentCommentService, DocumentCommentService>();
        _ = services.AddScoped<IDocumentTemplateService, DocumentTemplateService>();
        _ = services.AddScoped<IDocumentWorkflowService, DocumentWorkflowService>();
        _ = services.AddScoped<IDocumentRecurrenceService, DocumentRecurrenceService>();

        // Register document analytics and supporting services
        _ = services.AddScoped<IDocumentAnalyticsService, DocumentAnalyticsService>();
        _ = services.AddScoped<IFileStorageService, LocalFileStorageService>();
        _ = services.AddScoped<IAntivirusScanService, StubAntivirusScanService>();

        // Register document export and management services
        _ = services.AddScoped<IDocumentExportService, DocumentExportService>();
        _ = services.AddScoped<IDocumentRetentionService, DocumentRetentionService>();
        _ = services.AddScoped<IDocumentAccessLogService, DocumentAccessLogService>();

        // Register document facade for unified API access
        _ = services.AddScoped<IDocumentFacade, DocumentFacade>();

        // Register dashboard configuration services
        _ = services.AddScoped<IDashboardConfigurationService, DashboardConfigurationService>();

        // TODO: Complete implementation for:
        // - Document services: DocumentRow, DocumentSummaryLink (create implementations)
        // - Document reminders, privacy, integrations services
        // - PromotionRule, PromotionRuleProduct services (create implementations)
    }

    /// <summary>
    /// Configures authentication services with JWT bearer token support.
    /// </summary>
    public static void AddAuthentication(this IServiceCollection services, IConfiguration configuration)
    {
        // Register authentication services
        _ = services.AddScoped<IPasswordService, PasswordService>();
        _ = services.AddScoped<IJwtTokenService, JwtTokenService>();
        _ = services.AddScoped<IAuthenticationService, AuthenticationService>();

        // Register bootstrap and seeder services
        _ = services.AddScoped<IBootstrapService, BootstrapService>();
        _ = services.AddScoped<IUserSeeder, UserSeeder>();
        _ = services.AddScoped<ITenantSeeder, TenantSeeder>();
        _ = services.AddScoped<ILicenseSeeder, LicenseSeeder>();
        _ = services.AddScoped<IEntitySeeder, EntitySeeder>();
        _ = services.AddScoped<IProductSeeder, ProductSeeder>();

        // Register tenant services
        _ = services.AddScoped<ITenantContext, TenantContext>();
        _ = services.AddScoped<ITenantService, TenantService>();

        // Register SuperAdmin services
        _ = services.AddScoped<IConfigurationService, ConfigurationService>();
        _ = services.AddScoped<IBackupService, BackupService>();

        // Register licensing services
        _ = services.AddScoped<ILicenseService, LicenseService>();

        // Register printing services
        _ = services.AddScoped<EventForge.Server.Services.Interfaces.IQzPrintingService, QzPrintingService>();
        _ = services.AddScoped<QzDigitalSignatureService>();

        // Register new QZ Tray services with environment variable support
        _ = services.AddScoped<EventForge.Server.Services.QzSigner>();
        _ = services.AddScoped<EventForge.Server.Services.QzWebSocketClient>();

        // Register barcode services
        _ = services.AddScoped<EventForge.Server.Services.Interfaces.IBarcodeService, BarcodeService>();

        // Register hosted service for database migration and bootstrap
        _ = services.AddHostedService<BootstrapHostedService>();

        // Configure session and distributed cache for tenant context
        // Use Redis in production environment, memory cache in development
        var redisConnectionString = configuration.GetConnectionString("Redis");
        if (!string.IsNullOrEmpty(redisConnectionString) && !Environment.GetEnvironmentVariable("ASPNETCORE_ENVIRONMENT")?.Equals("Development", StringComparison.OrdinalIgnoreCase) == true)
        {
            // Production: Use Redis for distributed caching and sessions
            _ = services.AddStackExchangeRedisCache(options =>
            {
                options.Configuration = redisConnectionString;
                options.InstanceName = "EventForge";
            });
            Log.Information("Redis distributed cache configured for production environment");
        }
        else
        {
            // Development: Use in-memory distributed cache
            _ = services.AddDistributedMemoryCache();
            Log.Information("In-memory distributed cache configured for development environment");
        }

        _ = services.AddSession(options =>
        {
            options.IdleTimeout = TimeSpan.FromHours(8); // Session timeout
            options.Cookie.HttpOnly = true;
            options.Cookie.IsEssential = true;
            options.Cookie.Name = "EventForge.Session";
        });

        // Get JWT configuration with environment variable support
        var jwtSection = configuration.GetSection("Authentication:Jwt");
        var jwtOptions = jwtSection.Get<JwtOptions>() ?? new JwtOptions();

        // Try to get secret key from environment variable first, then fall back to configuration
        var secretKey = Environment.GetEnvironmentVariable("JWT_SECRET_KEY") ?? jwtOptions.SecretKey;

        if (string.IsNullOrEmpty(secretKey) || secretKey == "REPLACE_IN_PRODUCTION_WITH_ENVIRONMENT_VARIABLE")
        {
            throw new InvalidOperationException(
                "JWT SecretKey must be configured. Set JWT_SECRET_KEY environment variable or Authentication:Jwt:SecretKey in configuration. " +
                "For development, you can use a test key, but for production, use a secure randomly generated key of at least 32 characters.");
        }

        jwtOptions.SecretKey = secretKey;

        var key = Encoding.UTF8.GetBytes(jwtOptions.SecretKey);

        // Configure JWT authentication
        _ = services.AddAuthentication(options =>
        {
            options.DefaultAuthenticateScheme = JwtBearerDefaults.AuthenticationScheme;
            options.DefaultChallengeScheme = JwtBearerDefaults.AuthenticationScheme;
            options.DefaultScheme = JwtBearerDefaults.AuthenticationScheme;
        })
        .AddJwtBearer(options =>
        {
            options.RequireHttpsMetadata = false; // Set to true in production
            options.SaveToken = true;
            options.TokenValidationParameters = new TokenValidationParameters
            {
                ValidateIssuer = true,
                ValidateAudience = true,
                ValidateLifetime = true,
                ValidateIssuerSigningKey = true,
                ValidIssuer = jwtOptions.Issuer,
                ValidAudience = jwtOptions.Audience,
                IssuerSigningKey = new SymmetricSecurityKey(key),
                ClockSkew = TimeSpan.FromMinutes(jwtOptions.ClockSkewMinutes)
            };

            options.Events = new JwtBearerEvents
            {
                OnMessageReceived = context =>
                {
                    // Read token from query parameter for SignalR connections
                    var accessToken = context.Request.Query["access_token"];
                    var path = context.HttpContext.Request.Path;

                    if (!string.IsNullOrEmpty(accessToken) &&
                        (path.StartsWithSegments("/hubs/notifications") ||
                         path.StartsWithSegments("/hubs/chat") ||
                         path.StartsWithSegments("/hubs/audit-log")))
                    {
                        context.Token = accessToken;
                    }

                    return Task.CompletedTask;
                },
                OnAuthenticationFailed = context =>
                {
                    Log.Warning("JWT authentication failed: {Error}", context.Exception?.Message);
                    return Task.CompletedTask;
                },
                OnTokenValidated = context =>
                {
                    var username = context.Principal?.Identity?.Name;
                    Log.Debug("JWT token validated for user: {Username}", username);
                    return Task.CompletedTask;
                }
            };
        });

        Log.Information("JWT Authentication configured successfully");
    }

    /// <summary>
    /// Configures authorization services with policy-based authorization.
    /// </summary>
    public static void AddAuthorization(this IServiceCollection services, IConfiguration configuration)
    {
        _ = services.AddAuthorizationBuilder()
            .AddPolicy("RequireUser", policy =>
                policy.RequireAuthenticatedUser())
            .AddPolicy("RequireAdmin", policy =>
                policy.RequireRole("Admin", "SuperAdmin")) // SuperAdmin can also access Admin content
            .AddPolicy("RequireManager", policy =>
                policy.RequireRole("Admin", "Manager", "SuperAdmin")) // SuperAdmin can access Manager content too
            .AddPolicy("RequireSuperAdmin", policy =>
                policy.RequireRole("SuperAdmin"))
            .AddPolicy("CanManageUsers", policy =>
                policy.RequireClaim("permission", "Users.Users.Create", "Users.Users.Update", "Users.Users.Delete"))
            .AddPolicy("CanViewReports", policy =>
                policy.RequireClaim("permission", "Reports.Reports.Read"))
            .AddPolicy("CanManageEvents", policy =>
                policy.RequireClaim("permission", "Events.Events.Create", "Events.Events.Update", "Events.Events.Delete"))
            .AddPolicy("AdminOrSuperAdmin", policy =>
                policy.RequireRole("Admin", "SuperAdmin")); // Explicit policy for Admin or SuperAdmin access

        Log.Information("Authorization policies configured successfully");
    }

    /// <summary>
    /// Configures ASP.NET Core health checks for monitoring application health.
    /// Optimized: Health checks don't probe on registration, only when endpoint is called.
    /// </summary>
    public static void AddHealthChecks(this IServiceCollection services, IConfiguration configuration)
    {
        // OPTIMIZATION: Health checks are lazy - they don't probe during registration
        // They only execute when /health endpoint is called
        _ = services.AddHealthChecks()
            .AddDbContextCheck<EventForgeDbContext>("database", tags: new[] { "ready" })
            .AddCheck("self", () => HealthCheckResult.Healthy("API is running"), tags: new[] { "ready" });

        // Add SQL Server health check if connection string is available
        var connectionString = configuration.GetConnectionString("SqlServer");
        if (!string.IsNullOrEmpty(connectionString))
        {
            _ = services.AddHealthChecks()
                .AddSqlServer(connectionString, tags: new[] { "ready" });
        }

        // Add Redis health check if connection string is available (production)
        var redisConnectionString = configuration.GetConnectionString("Redis");
        if (!string.IsNullOrEmpty(redisConnectionString) && !Environment.GetEnvironmentVariable("ASPNETCORE_ENVIRONMENT")?.Equals("Development", StringComparison.OrdinalIgnoreCase) == true)
        {
            _ = services.AddHealthChecks()
                .AddRedis(redisConnectionString, "redis", tags: new[] { "ready" });
            Log.Information("Redis health check configured for production environment");
        }

        Log.Information("Health checks configured successfully - will probe on first request");
    }

    /// <summary>
    /// Applica automaticamente le migrazioni e crea il database se necessario.
    /// Da chiamare all'avvio, dopo la build dell'app.
    /// </summary>
    public static void EnsureDatabaseMigrated(this IServiceProvider serviceProvider)
    {
        using var scope = serviceProvider.CreateScope();
        var db = scope.ServiceProvider.GetRequiredService<EventForgeDbContext>();
        try
        {
            if (!db.Database.CanConnect())
            {
                Log.Error("Impossibile connettersi al database. Migrazione non eseguita.");
                return;
            }

            // Check for pending migrations before applying
            var pendingMigrations = db.Database.GetPendingMigrations().ToList();

            if (!pendingMigrations.Any())
            {
                Log.Information("Database è già aggiornato. Nessuna migrazione da applicare.");
                return;
            }

            Log.Information("Trovate {Count} migrazioni pendenti: {Migrations}",
                pendingMigrations.Count, string.Join(", ", pendingMigrations));

            db.Database.Migrate();

            Log.Information("Migrazioni applicate correttamente al database: {AppliedMigrations}",
                string.Join(", ", pendingMigrations));
        }
        catch (Exception ex)
        {
            Log.Error(ex, "Errore durante l'applicazione delle migrazioni al database.");
            throw;
        }
    }
}<|MERGE_RESOLUTION|>--- conflicted
+++ resolved
@@ -216,11 +216,10 @@
         _ = services.AddScoped<IProductService, ProductService>();
         _ = services.AddScoped<IBrandService, BrandService>();
         _ = services.AddScoped<IModelService, ModelService>();
-<<<<<<< HEAD
+
         _ = services.AddScoped<ISupplierProductPriceHistoryService, SupplierProductPriceHistoryService>();
-=======
         _ = services.AddScoped<ISupplierProductBulkService, SupplierProductBulkService>();
->>>>>>> 84b0655f
+
 
         // Register price list services
         _ = services.AddScoped<IPriceListService, PriceListService>();
