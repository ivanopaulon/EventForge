--- conflicted
+++ resolved
@@ -219,11 +219,11 @@
 
         _ = services.AddScoped<ISupplierProductPriceHistoryService, SupplierProductPriceHistoryService>();
         _ = services.AddScoped<ISupplierProductBulkService, SupplierProductBulkService>();
-<<<<<<< HEAD
+
         _ = services.AddScoped<ISupplierSuggestionService, SupplierSuggestionService>();
-=======
+
         _ = services.AddScoped<ISupplierProductCsvImportService, SupplierProductCsvImportService>();
->>>>>>> d90a7619
+
 
 
         // Register price list services
