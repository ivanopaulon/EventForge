﻿@using EventForge.DTOs.Notifications
@using EventForge.DTOs.Chat
@inject IAuthService AuthService
@inject INotificationService NotificationService
@inject IChatService ChatService
@inject SignalRService SignalRService
@inject ITranslationService TranslationService
@inject IHelpService HelpService
@inject IDialogService DialogService
@inject ISnackbar Snackbar
@implements IDisposable

<MudNavMenu>
    @if (_isAuthenticated)
    {
        @if (_isSuperAdmin)
        {
            <MudNavGroup title="@TranslationService.GetTranslation("nav.superAdmin", "Super Amministrazione")" 
                         Icon="@Icons.Material.Outlined.AdminPanelSettings" 
                         Expanded="true">
                <MudNavLink Href="/superadmin/tenant-management" 
                            Icon="@Icons.Material.Outlined.Business" 
                            Match="NavLinkMatch.All">
                    @TranslationService.GetTranslation("nav.tenantManagement", "Gestione Tenant")
                </MudNavLink>
                <MudNavLink Href="/superadmin/user-management" 
                            Icon="@Icons.Material.Outlined.People" 
                            Match="NavLinkMatch.All">
                    @TranslationService.GetTranslation("nav.userManagement", "Gestione Utenti")
                </MudNavLink>
                <MudNavLink Href="/superadmin/license-management" 
                            Icon="@Icons.Material.Outlined.Security" 
                            Match="NavLinkMatch.All">
                    @TranslationService.GetTranslation("nav.licenseManagement", "Gestione Licenze")
                </MudNavLink>
                <MudNavLink Href="/superadmin/tenant-switch" 
                            Icon="@Icons.Material.Outlined.SwapHoriz" 
                            Match="NavLinkMatch.All">
                    @TranslationService.GetTranslation("nav.tenantSwitch", "Switch Tenant")
                </MudNavLink>
                <MudNavLink Href="/superadmin/system-logs" 
                            Icon="@Icons.Material.Outlined.Article" 
                            Match="NavLinkMatch.All">
                    @TranslationService.GetTranslation("nav.systemLogs", "Log Sistema")
                </MudNavLink>
                <MudNavLink Href="/superadmin/client-log-management" 
                            Icon="@Icons.Material.Outlined.BugReport" 
                            Match="NavLinkMatch.All">
                    @TranslationService.GetTranslation("nav.clientLogManagement", "Log Client")
                </MudNavLink>
                <MudNavLink Href="/superadmin/audit-trail" 
                            Icon="@Icons.Material.Outlined.History" 
                            Match="NavLinkMatch.All">
                    @TranslationService.GetTranslation("nav.auditTrail", "Audit Trail")
                </MudNavLink>
                <MudNavLink Href="/superadmin/chat-moderation" 
                            Icon="@Icons.Material.Outlined.Forum" 
                            Match="NavLinkMatch.All">
                    @TranslationService.GetTranslation("nav.chatModeration", "Moderazione Chat")
                </MudNavLink>
                <MudNavLink Href="/superadmin/configuration" 
                            Icon="@Icons.Material.Outlined.Settings" 
                            Match="NavLinkMatch.All">
                    @TranslationService.GetTranslation("nav.configuration", "Configurazione")
                </MudNavLink>
                <MudNavLink Href="/superadmin/translation-management" 
                            Icon="@Icons.Material.Outlined.Translate" 
                            Match="NavLinkMatch.All">
                    @TranslationService.GetTranslation("nav.translationManagement", "Gestione Traduzioni")
                </MudNavLink>
            </MudNavGroup>
        }
        @if (_isSuperAdmin || _isAdmin || _isManager)
        {
            <MudNavGroup title="@TranslationService.GetTranslation("nav.administration", "Amministrazione")" 
                         Icon="@Icons.Material.Outlined.Dashboard" 
                         Expanded="true">
                <MudNavLink Href="/admin" 
                            Icon="@Icons.Material.Outlined.Dashboard" 
                            Match="NavLinkMatch.All">
                    @TranslationService.GetTranslation("nav.adminDashboard", "Dashboard Admin")
                </MudNavLink>
                <!-- Warehouse Management -->
                @if (_canManageWarehouse)
                {
                    <MudNavLink Href="/warehouse/lot-management" 
                                Icon="@Icons.Material.Outlined.QrCode" 
                                Match="NavLinkMatch.All">
                        @TranslationService.GetTranslation("nav.lotManagement", "Gestione Lotti")
                    </MudNavLink>
                    <MudNavLink Href="/warehouse/inventory-procedure" 
                                Icon="@Icons.Material.Outlined.Inventory" 
                                Match="NavLinkMatch.All">
                        @TranslationService.GetTranslation("nav.inventoryProcedure", "Procedura Inventario")
                    </MudNavLink>
                    <MudNavLink Href="/warehouse/inventory-list" 
                                Icon="@Icons.Material.Outlined.Inventory2" 
                                Match="NavLinkMatch.All">
                        @TranslationService.GetTranslation("nav.inventoryList", "Elenco Inventario")
                    </MudNavLink>
                }
                <MudNavLink Href="/printing/printers" 
                            Icon="@Icons.Material.Outlined.Print" 
                            Match="NavLinkMatch.All">
                    @TranslationService.GetTranslation("nav.printerManagement", "Gestione Stampanti")
                </MudNavLink>
                <MudNavLink Href="/financial/vat-rates" 
                            Icon="@Icons.Material.Outlined.Percent" 
                            Match="NavLinkMatch.All">
                    @TranslationService.GetTranslation("nav.vatRateManagement", "Gestione Aliquote IVA")
                </MudNavLink>

                <MudNavLink Href="/warehouse/facilities" 
                            Icon="@Icons.Material.Outlined.Warehouse" 
                            Match="NavLinkMatch.All">
                    @TranslationService.GetTranslation("nav.warehouseManagement", "Gestione Magazzini")
                </MudNavLink>
                <MudNavLink Href="/business/suppliers"
                            Icon="@Icons.Material.Outlined.Business" 
                            Match="NavLinkMatch.All">
                    @TranslationService.GetTranslation("nav.supplierManagement", "Gestione Fornitori")
                </MudNavLink>
<<<<<<< HEAD
                <MudNavLink Href="/management/classification-nodes"
                            Icon="@Icons.Material.Outlined.AccountTree" 
                            Match="NavLinkMatch.All">
                    @TranslationService.GetTranslation("nav.classificationNodeManagement", "Gestione Classificazione")
=======
                <MudNavLink Href="/product-management/units"
                            Icon="@Icons.Material.Outlined.Straighten" 
                            Match="NavLinkMatch.All">
                    @TranslationService.GetTranslation("nav.unitOfMeasureManagement", "Gestione Unità di Misura")
>>>>>>> 6f0beac5
                </MudNavLink>
            </MudNavGroup>
        }
        
        <!-- Communication section -->
        <MudNavGroup title="@TranslationService.GetTranslation("nav.communication", "Comunicazione")" 
                     Icon="@Icons.Material.Outlined.Forum" 
                     Expanded="false">
            <MudNavLink Href="/notifications" 
                        Icon="@Icons.Material.Outlined.Notifications" 
                        Match="NavLinkMatch.All">
                <div class="d-flex align-center justify-space-between w-100">
                    <span>@TranslationService.GetTranslation("nav.notifications", "Notifiche")</span>
                    <NotificationBadge Count="@_unreadNotificationCount" 
                                       ShowIcon="false"
                                       BadgeColor="Color.Error"
                                       BadgeSize="Size.Small" />
                </div>
            </MudNavLink>
            <MudNavLink Href="/activity-feed" 
                        Icon="@Icons.Material.Outlined.Timeline" 
                        Match="NavLinkMatch.All">
                <div class="d-flex align-center justify-space-between w-100">
                    <span>@TranslationService.GetTranslation("nav.activityFeed", "Feed Attività")</span>
                    @if (_totalActivityCount > 0)
                    {
                        <MudBadge Content="@_totalActivityCount.ToString()" 
                                  Color="Color.Info"
                                  Size="Size.Small"
                                  Max="99" />
                    }
                </div>
            </MudNavLink>
            <MudNavLink Href="/chat" 
                        Icon="@Icons.Material.Outlined.Chat" 
                        Match="NavLinkMatch.All">
                <div class="d-flex align-center justify-space-between w-100">
                    <span>@TranslationService.GetTranslation("nav.chat", "Chat")</span>
                    <NotificationBadge Count="@_unreadMessageCount" 
                                       ShowIcon="false"
                                       BadgeColor="Color.Primary"
                                       BadgeSize="Size.Small" />
                </div>
            </MudNavLink>
        </MudNavGroup>
        
        <!-- Common user links -->
        <MudNavLink Href="/profile" Icon="@Icons.Material.Outlined.Person" Match="NavLinkMatch.All">
            @TranslationService.GetTranslation("nav.profile", "Profilo")
        </MudNavLink>

        <!-- Help Section -->
        <MudDivider Class="my-4" />
        <MudNavGroup title="@TranslationService.GetTranslation("nav.help", "Aiuto e Supporto")" 
                     Icon="@Icons.Material.Outlined.Help" 
                     Expanded="false">
            <MudNavLink Icon="@Icons.Material.Outlined.QuestionMark" 
                        OnClick="@ShowGeneralHelp">
                @TranslationService.GetTranslation("nav.helpCenter", "Centro Aiuto")
            </MudNavLink>
            <MudNavLink Icon="@Icons.Material.Outlined.Tour" 
                        OnClick="@ShowInteractiveTour">
                @TranslationService.GetTranslation("nav.interactiveTour", "Tour Interattivo")
            </MudNavLink>
            <MudNavLink Icon="@Icons.Material.Outlined.School" 
                        OnClick="@ShowOnboarding">
                @TranslationService.GetTranslation("nav.tutorialCenter", "Centro Tutorial")
            </MudNavLink>
        </MudNavGroup>
    }
    else
    {
        <MudNavLink Href="/login" Icon="@Icons.Material.Outlined.Login" Match="NavLinkMatch.All">
            @TranslationService.GetTranslation("nav.login", "Accedi")
        </MudNavLink>
    }
</MudNavMenu>

@code {
    private bool _isAuthenticated = false;
    private bool _isAdmin = false;
    private bool _isSuperAdmin = false;
    private bool _isManager = false;
    private bool _canManageWarehouse = false;
    private int _unreadNotificationCount = 0;
    private int _unreadMessageCount = 0;
    private int _totalActivityCount = 0;

    protected override async Task OnInitializedAsync()
    {
        AuthService.OnAuthenticationStateChanged += OnAuthenticationStateChanged;
        TranslationService.LanguageChanged += OnLanguageChanged;
        
        // Subscribe to real-time updates
        NotificationService.NotificationReceived += OnNotificationReceived;
        NotificationService.NotificationRead += OnNotificationRead;
        ChatService.MessageReceived += OnMessageReceived;
        ChatService.MessageRead += OnMessageRead;
        
        await CheckAuthenticationState();
    }

    private async Task CheckAuthenticationState()
    {
        _isAuthenticated = await AuthService.IsAuthenticatedAsync();
        if (_isAuthenticated)
        {
            // Check for all role types
            _isSuperAdmin = await AuthService.IsSuperAdminAsync();
            _isAdmin = await AuthService.IsInRoleAsync("Admin");
            _isManager = await AuthService.IsInRoleAsync("Manager");
            
            _canManageWarehouse = _isSuperAdmin || _isAdmin || _isManager;
            
            // Load notification and message counts
            await LoadCommunicationCountsAsync();
        }
        else
        {
            _isAdmin = false;
            _isSuperAdmin = false;
            _isManager = false;
            _canManageWarehouse = false;
            _unreadNotificationCount = 0;
            _unreadMessageCount = 0;
        }
        StateHasChanged();
    }

    private async void OnAuthenticationStateChanged()
    {
        await CheckAuthenticationState();
    }

    private void OnLanguageChanged(object? sender, string newLanguage)
    {
        // Refresh the component when language changes to update navigation labels
        InvokeAsync(StateHasChanged);
    }

    public void Dispose()
    {
        AuthService.OnAuthenticationStateChanged -= OnAuthenticationStateChanged;
        TranslationService.LanguageChanged -= OnLanguageChanged;
        
        // Unsubscribe from real-time updates
        NotificationService.NotificationReceived -= OnNotificationReceived;
        NotificationService.NotificationRead -= OnNotificationRead;
        ChatService.MessageReceived -= OnMessageReceived;
        ChatService.MessageRead -= OnMessageRead;
    }

    /// <summary>
    /// Load unread notification and message counts for navigation badges
    /// </summary>
    private async Task LoadCommunicationCountsAsync()
    {
        try
        {
            // Start SignalR connections if not already started
            if (!SignalRService.IsNotificationConnected)
            {
                await SignalRService.StartNotificationConnectionAsync();
            }
            if (!SignalRService.IsChatConnected)
            {
                await SignalRService.StartChatConnectionAsync();
            }

            // Get notification stats to calculate unread count
            var notificationStats = await NotificationService.GetNotificationStatsAsync();
            _unreadNotificationCount = notificationStats.UnreadCount;

            // Get chat stats to calculate unread messages
            // Note: ChatStatsDto doesn't have unread count, so we'll rely on real-time updates for now
            var chatStats = await ChatService.GetChatStatsAsync();
            // _unreadMessageCount will be updated via real-time events
            
            StateHasChanged();
        }
        catch (Exception ex)
        {
            // Log error but don't show to user as this is background loading
            Console.WriteLine($"[NavMenu] Error loading communication counts: {ex.Message}");
            _unreadNotificationCount = 0;
            _unreadMessageCount = 0;
        }
    }

    #region Real-time Event Handlers

    private void OnNotificationReceived(NotificationResponseDto notification)
    {
        _unreadNotificationCount++;
        InvokeAsync(StateHasChanged);
    }

    private void OnNotificationRead(Guid notificationId)
    {
        _unreadNotificationCount = Math.Max(0, _unreadNotificationCount - 1);
        InvokeAsync(StateHasChanged);
    }

    private void OnMessageReceived(ChatMessageDto message)
    {
        _unreadMessageCount++;
        InvokeAsync(StateHasChanged);
    }

    private void OnMessageRead(Guid chatId, Guid messageId)
    {
        _unreadMessageCount = Math.Max(0, _unreadMessageCount - 1);
        InvokeAsync(StateHasChanged);
    }

    #endregion

    #region Help System Methods

    /// <summary>
    /// Shows general help dialog.
    /// </summary>
    private async Task ShowGeneralHelp()
    {
        try
        {
            var options = new DialogOptions 
            { 
                MaxWidth = MaxWidth.Medium, 
                FullWidth = true,
                CloseOnEscapeKey = true
            };

            var parameters = new DialogParameters
            {
                ["Title"] = TranslationService.GetTranslation("help.generalHelpTitle", "EventForge Help Center"),
                ["Content"] = TranslationService.GetTranslation("help.generalHelpContent", "Welcome to EventForge Help! Use this application to manage events, notifications, chat, and more. Each section has its own help system with detailed tutorials and walkthroughs.")
            };

            await DialogService.ShowAsync<MudMessageBox>(TranslationService.GetTranslation("help.helpCenter", "Help Center"), parameters, options);
        }
        catch (Exception ex)
        {
            Snackbar.Add($"Error showing help: {ex.Message}", Severity.Warning);
        }
    }

    /// <summary>
    /// Shows interactive tour selector.
    /// </summary>
    private async Task ShowInteractiveTour()
    {
        try
        {
            var options = new DialogOptions 
            { 
                MaxWidth = MaxWidth.Medium, 
                FullWidth = true,
                CloseOnEscapeKey = true
            };

            var tourOptions = new List<string>
            {
                TranslationService.GetTranslation("tour.notifications", "Notifications Tour"),
                TranslationService.GetTranslation("tour.chat", "Chat Tour"),
                TranslationService.GetTranslation("tour.superadmin", "SuperAdmin Tour")
            };

            // For now, show a simple message. This could be expanded to a custom component
            var message = TranslationService.GetTranslation("tour.selectMessage", "Visit the specific sections (Notifications, Chat, SuperAdmin) and click 'Take a Tour' to start an interactive walkthrough of that feature.");
            
            await DialogService.ShowMessageBox(
                TranslationService.GetTranslation("nav.interactiveTour", "Interactive Tour"),
                message,
                TranslationService.GetTranslation("common.ok", "OK"),
                options: options
            );
        }
        catch (Exception ex)
        {
            Snackbar.Add($"Error showing tour options: {ex.Message}", Severity.Warning);
        }
    }

    /// <summary>
    /// Shows onboarding options.
    /// </summary>
    private async Task ShowOnboarding()
    {
        try
        {
            var options = new DialogOptions 
            { 
                MaxWidth = MaxWidth.Medium, 
                FullWidth = true,
                CloseOnEscapeKey = true
            };

            var message = TranslationService.GetTranslation("onboarding.centerMessage", "Tutorial Center: Access step-by-step guides for each feature. You can reset your progress and replay tutorials at any time. Visit Notifications, Chat, or SuperAdmin sections and click 'Quick Start' to begin.");
            
            await DialogService.ShowMessageBox(
                TranslationService.GetTranslation("nav.tutorialCenter", "Tutorial Center"),
                message,
                TranslationService.GetTranslation("common.ok", "OK"),
                options: options
            );
        }
        catch (Exception ex)
        {
            Snackbar.Add($"Error showing tutorial center: {ex.Message}", Severity.Warning);
        }
    }

    #endregion
}<|MERGE_RESOLUTION|>--- conflicted
+++ resolved
@@ -120,17 +120,15 @@
                             Match="NavLinkMatch.All">
                     @TranslationService.GetTranslation("nav.supplierManagement", "Gestione Fornitori")
                 </MudNavLink>
-<<<<<<< HEAD
                 <MudNavLink Href="/management/classification-nodes"
                             Icon="@Icons.Material.Outlined.AccountTree" 
                             Match="NavLinkMatch.All">
                     @TranslationService.GetTranslation("nav.classificationNodeManagement", "Gestione Classificazione")
-=======
+                </MudNavLink>
                 <MudNavLink Href="/product-management/units"
                             Icon="@Icons.Material.Outlined.Straighten" 
                             Match="NavLinkMatch.All">
                     @TranslationService.GetTranslation("nav.unitOfMeasureManagement", "Gestione Unità di Misura")
->>>>>>> 6f0beac5
                 </MudNavLink>
             </MudNavGroup>
         }
