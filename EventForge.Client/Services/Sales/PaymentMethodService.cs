using EventForge.DTOs.Sales;
using EventForge.DTOs.Common;

namespace EventForge.Client.Services.Sales;

/// <summary>
/// Client service implementation for payment methods.
/// </summary>
public class PaymentMethodService : IPaymentMethodService
{
    private readonly IHttpClientService _httpClientService;
    private readonly ILogger<PaymentMethodService> _logger;
    private const string BaseUrl = "api/v1/payment-methods";
    private const int DefaultPageSize = 100; // Default page size for pagination

    public PaymentMethodService(IHttpClientService httpClientService, ILogger<PaymentMethodService> logger)
    {
        _httpClientService = httpClientService ?? throw new ArgumentNullException(nameof(httpClientService));
        _logger = logger ?? throw new ArgumentNullException(nameof(logger));
    }

    public async Task<List<PaymentMethodDto>?> GetAllAsync()
    {
        try
        {
<<<<<<< HEAD
            _logger.LogDebug("Fetching all payment methods from server");
            
            var allItems = new List<PaymentMethodDto>();
            int page = 1;
            int pageSize = DefaultPageSize;
            
            while (true)
            {
                // Server returns PagedResult<PaymentMethodDto>
                var pagedResult = await _httpClientService.GetAsync<PagedResult<PaymentMethodDto>>($"{BaseUrl}?page={page}&pageSize={pageSize}");
                
                if (pagedResult?.Items == null || !pagedResult.Items.Any())
                {
                    break;
                }
                
                allItems.AddRange(pagedResult.Items);
                
                // Check if we've retrieved all items
                if (!pagedResult.HasNextPage || allItems.Count >= pagedResult.TotalCount)
                {
                    break;
                }
                
                page++;
            }
            
            _logger.LogDebug("Retrieved {Count} payment methods from server across {Pages} page(s)", allItems.Count, page);
            return allItems;
=======
            // Use a large page size (1000) to retrieve all items in a single request
            // This is acceptable for payment methods as there are typically few records
            var pagedResult = await GetPagedAsync(1, 1000);
            return pagedResult.Items?.ToList();
>>>>>>> bb449b18
        }
        catch (Exception ex)
        {
            Console.WriteLine($"[PaymentMethodService] Error retrieving all payment methods: {ex.GetType().Name}: {ex.Message}");
            Console.WriteLine($"[PaymentMethodService] StackTrace: {ex.StackTrace}");
            _logger.LogError(ex, "Error retrieving all payment methods");
            throw;
        }
    }

    public async Task<PagedResult<PaymentMethodDto>> GetPagedAsync(int page = 1, int pageSize = 50)
    {
        try
        {
            var result = await _httpClientService.GetAsync<PagedResult<PaymentMethodDto>>(
                $"{BaseUrl}?page={page}&pageSize={pageSize}");
            return result ?? new PagedResult<PaymentMethodDto>();
        }
        catch (Exception ex)
        {
            Console.WriteLine($"[PaymentMethodService] Error retrieving paged payment methods (page: {page}, pageSize: {pageSize}): {ex.GetType().Name}: {ex.Message}");
            Console.WriteLine($"[PaymentMethodService] StackTrace: {ex.StackTrace}");
            _logger.LogError(ex, "Error retrieving paged payment methods");
            throw;
        }
    }

    public async Task<List<PaymentMethodDto>?> GetActiveAsync()
    {
        try
        {
            return await _httpClientService.GetAsync<List<PaymentMethodDto>>($"{BaseUrl}/active");
        }
        catch (Exception ex)
        {
            Console.WriteLine($"[PaymentMethodService] Error retrieving active payment methods: {ex.GetType().Name}: {ex.Message}");
            Console.WriteLine($"[PaymentMethodService] StackTrace: {ex.StackTrace}");
            _logger.LogError(ex, "Error retrieving active payment methods");
            throw;
        }
    }

    public async Task<PaymentMethodDto?> GetByIdAsync(Guid id)
    {
        try
        {
            return await _httpClientService.GetAsync<PaymentMethodDto>($"{BaseUrl}/{id}");
        }
        catch (Exception ex)
        {
            Console.WriteLine($"[PaymentMethodService] Error retrieving payment method {id}: {ex.GetType().Name}: {ex.Message}");
            Console.WriteLine($"[PaymentMethodService] StackTrace: {ex.StackTrace}");
            _logger.LogError(ex, "Error retrieving payment method {Id}", id);
            throw;
        }
    }

    public async Task<PaymentMethodDto?> CreateAsync(CreatePaymentMethodDto createDto)
    {
        try
        {
            return await _httpClientService.PostAsync<CreatePaymentMethodDto, PaymentMethodDto>(BaseUrl, createDto);
        }
        catch (Exception ex)
        {
            Console.WriteLine($"[PaymentMethodService] Error creating payment method: {ex.GetType().Name}: {ex.Message}");
            Console.WriteLine($"[PaymentMethodService] StackTrace: {ex.StackTrace}");
            _logger.LogError(ex, "Error creating payment method");
            throw;
        }
    }

    public async Task<PaymentMethodDto?> UpdateAsync(Guid id, UpdatePaymentMethodDto updateDto)
    {
        try
        {
            return await _httpClientService.PutAsync<UpdatePaymentMethodDto, PaymentMethodDto>($"{BaseUrl}/{id}", updateDto);
        }
        catch (Exception ex)
        {
            Console.WriteLine($"[PaymentMethodService] Error updating payment method {id}: {ex.GetType().Name}: {ex.Message}");
            Console.WriteLine($"[PaymentMethodService] StackTrace: {ex.StackTrace}");
            _logger.LogError(ex, "Error updating payment method {Id}", id);
            throw;
        }
    }

    public async Task<bool> DeleteAsync(Guid id)
    {
        try
        {
            await _httpClientService.DeleteAsync($"{BaseUrl}/{id}");
            return true;
        }
        catch (Exception ex)
        {
            Console.WriteLine($"[PaymentMethodService] Error deleting payment method {id}: {ex.GetType().Name}: {ex.Message}");
            Console.WriteLine($"[PaymentMethodService] StackTrace: {ex.StackTrace}");
            _logger.LogError(ex, "Error deleting payment method {Id}", id);
            throw;
        }
    }
}<|MERGE_RESOLUTION|>--- conflicted
+++ resolved
@@ -23,7 +23,6 @@
     {
         try
         {
-<<<<<<< HEAD
             _logger.LogDebug("Fetching all payment methods from server");
             
             var allItems = new List<PaymentMethodDto>();
@@ -53,12 +52,10 @@
             
             _logger.LogDebug("Retrieved {Count} payment methods from server across {Pages} page(s)", allItems.Count, page);
             return allItems;
-=======
             // Use a large page size (1000) to retrieve all items in a single request
             // This is acceptable for payment methods as there are typically few records
             var pagedResult = await GetPagedAsync(1, 1000);
             return pagedResult.Items?.ToList();
->>>>>>> bb449b18
         }
         catch (Exception ex)
         {
