--- conflicted
+++ resolved
@@ -600,9 +600,7 @@
             new DialogOptions { MaxWidth = MaxWidth.Medium, FullWidth = true }
         );
 
-<<<<<<< HEAD
         await dialog.Result;
-=======
         var result = await dialog.Result;
         
         if (!result.Canceled && result.Data != null)
@@ -631,7 +629,6 @@
                 return;
             }
         }
->>>>>>> d63ca295
     }
 
     private Task HandleScanErrorAsync(Exception exception)
